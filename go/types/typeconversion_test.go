--- conflicted
+++ resolved
@@ -236,7 +236,6 @@
 			//{},
 		},
 		{
-<<<<<<< HEAD
 			{Val: []*types.Value{{Val: &types.Value_UnixTimestampListVal{UnixTimestampListVal: &types.Int64List{Val: []int64{time.Now().UnixMilli()}}}}}},
 			{Val: []*types.Value{{Val: &types.Value_UnixTimestampListVal{UnixTimestampListVal: &types.Int64List{Val: []int64{time.Now().UnixMilli() + 3600}}}}}},
 			{Val: []*types.Value{}},
@@ -247,10 +246,6 @@
 			{Val: []*types.Value{}},
 			{Val: []*types.Value{}},
 			{Val: []*types.Value{}},
-=======
-			{Val: []*types.Value{{Val: &types.Value_UnixTimestampListVal{UnixTimestampListVal: &types.Int64List{Val: []int64{time.Now().Unix()}}}}}},
-			{Val: []*types.Value{{Val: &types.Value_UnixTimestampListVal{UnixTimestampListVal: &types.Int64List{Val: []int64{time.Now().Unix() + 3600}}}}}},
->>>>>>> 048cd81f
 		},
 		// TODO: Invalid Case
 		//{
