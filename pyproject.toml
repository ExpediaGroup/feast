--- conflicted
+++ resolved
@@ -186,19 +186,11 @@
     "types-setuptools",
     "types-tabulate",
     "virtualenv<20.24.2",
-<<<<<<< HEAD
-    "eg-feast[aws, azure, clickhouse, couchbase, delta, docling, duckdb, eg_valkey, elasticsearch, faiss, gcp, ge, go, grpcio, hazelcast, hbase, ibis, ikv, k8s, mcp, milvus, eg_milvus, mssql, mysql, opentelemetry, scylladb, spark, trino, postgres, pytorch, qdrant, rag, ray, redis, singlestore, snowflake, sqlite_vec]"
-]
-nlp = ["eg-feast[docling, milvus, pytorch, rag]"]
+    "eg-feast[aws, azure, clickhouse, couchbase, delta, docling, duckdb, eg_valkey, elasticsearch, faiss, gcp, ge, go, grpcio, hazelcast, hbase, ibis, ikv, image, k8s, mcp, milvus, eg_milvus, mssql, mysql, opentelemetry, scylladb, spark, trino, postgres, pytorch, qdrant, rag, ray, redis, singlestore, snowflake, sqlite_vec]"
+]
+nlp = ["eg-feast[docling, image, milvus, pytorch, rag]"]
 dev = ["eg-feast[ci]"]
 docs = ["eg-feast[ci]"]
-=======
-    "feast[aws, azure, cassandra, clickhouse, couchbase, delta, docling, duckdb, elasticsearch, faiss, gcp, ge, go, grpcio, hazelcast, hbase, ibis, ikv, image, k8s, mcp, milvus, mssql, mysql, opentelemetry, spark, trino, postgres, pytorch, qdrant, rag, ray, redis, singlestore, snowflake, sqlite_vec]"
-]
-nlp = ["feast[docling, image, milvus, pytorch, rag]"]
-dev = ["feast[ci]"]
-docs = ["feast[ci]"]
->>>>>>> eb51f005
 # used for the 'feature-server' container image build
 minimal = ["eg-feast[aws, gcp, snowflake, redis, go, mysql, postgres-c, opentelemetry, grpcio, k8s, duckdb, mcp, milvus]"]
 minimal-sdist-build = [
