#
#  Copyright 2019 The Feast Authors
#
#  Licensed under the Apache License, Version 2.0 (the "License");
#  you may not use this file except in compliance with the License.
#  You may obtain a copy of the License at
#
#      https://www.apache.org/licenses/LICENSE-2.0
#
#  Unless required by applicable law or agreed to in writing, software
#  distributed under the License is distributed on an "AS IS" BASIS,
#  WITHOUT WARRANTIES OR CONDITIONS OF ANY KIND, either express or implied.
#  See the License for the specific language governing permissions and
#  limitations under the License.
#

ROOT_DIR := $(shell dirname $(realpath $(firstword $(MAKEFILE_LIST))))

# install tools in project (tool) dir to not pollute the system
TOOL_DIR := $(ROOT_DIR)/tools
export GOBIN=$(TOOL_DIR)/bin
export PATH := $(TOOL_DIR)/bin:$(PATH)

MVN := mvn -f java/pom.xml ${MAVEN_EXTRA_OPTS}
OS := linux
ifeq ($(shell uname -s), Darwin)
	OS = osx
endif
TRINO_VERSION ?= 376
PYTHON_VERSION = ${shell python --version | grep -Eo '[0-9]\.[0-9]+'}

COMMIT = $(shell git rev-parse HEAD)
BUILD_TIME = $(shell date -u +%Y-%m-%dT%H:%M:%SZ)
FEATURE_SERVER_VERSION = dev-$(shell git rev-parse --abbrev-ref HEAD)-$(shell date -u +%Y%m%d%H%M%S)

PYTHON_VERSIONS := 3.10 3.11 3.12

define get_env_name
$(subst .,,py$(1))
endef


# General
$(TOOL_DIR):
	mkdir -p $@/bin

help: ## Display this help.
	@awk 'BEGIN {FS = ":.*##"; printf "\nUsage:\n  make \033[36m<target>\033[0m\n"} /^[a-zA-Z_0-9-]+:.*?##/ { printf "  \033[36m%-15s\033[0m %s\n", $$1, $$2 } /^##@/ { printf "\n\033[1m%s\033[0m\n", substr($$0, 5) } ' $(MAKEFILE_LIST)

format: format-python format-java format-go

lint: lint-python lint-java lint-go

test: test-python-unit test-java test-go

protos: compile-protos-go compile-protos-python compile-protos-docs

build: protos build-java build-docker ## Build protobufs and Docker images

##@ Python SDK - local

format-python: ## Format Python code
	cd ${ROOT_DIR}/sdk/python; python -m ruff check --fix feast/ tests/
	cd ${ROOT_DIR}/sdk/python; python -m ruff format feast/ tests/

lint-python: ## Lint Python code
	cd ${ROOT_DIR}/sdk/python; python -m mypy feast
	cd ${ROOT_DIR}/sdk/python; python -m ruff check feast/ tests/
	cd ${ROOT_DIR}/sdk/python; python -m ruff format --check feast/ tests

# formerly install-python-ci-dependencies-uv-venv
# editable install
install-python-dependencies-dev: ## Install Python dev dependencies using uv (editable install)
	uv pip sync --require-hashes sdk/python/requirements/py$(PYTHON_VERSION)-ci-requirements.txt
	uv pip install --no-deps -e .

# DEPRECATED maintained for legacy reasons
install-python-ci-dependencies-uv-venv: install-python-dependencies-dev
	python setup.py build_python_protos --inplace

install-python-dependencies-minimal: ## Install minimal Python dependencies using uv (editable install)
	uv pip sync --require-hashes sdk/python/requirements/py$(PYTHON_VERSION)-minimal-requirements.txt
	uv pip install --no-deps -e .[minimal]

##@ Python SDK - system
# the --system flag installs dependencies in the global python context
# instead of a venv which is useful when working in a docker container or ci.

# Used in github actions/ci
# formerly install-python-ci-dependencies-uv
install-python-dependencies-ci: ## Install Python CI dependencies in system environment using uv
<<<<<<< HEAD
	uv pip sync --system sdk/python/requirements/py$(PYTHON_VERSION)-ci-requirements.txt
	# Install CPU-only torch first to prevent CUDA dependency issues
	uv pip uninstall --system torch torchvision || true
	uv pip install --system torch torchvision --index-url https://download.pytorch.org/whl/cpu --force-reinstall
	# Ensure numpy is within supported version range for spark 3.5.5
	uv pip uninstall --system numpy || true
	uv pip install --system "numpy>=1.22,<2"
=======
	# Install CPU-only torch first to prevent CUDA dependency issues
	pip uninstall torch torchvision -y || true
	@if [ "$$(uname -s)" = "Linux" ]; then \
		echo "Installing dependencies with torch CPU index for Linux..."; \
		uv pip sync --system --extra-index-url https://download.pytorch.org/whl/cpu --index-strategy unsafe-best-match sdk/python/requirements/py$(PYTHON_VERSION)-ci-requirements.txt; \
	else \
		echo "Installing dependencies from PyPI for macOS..."; \
		uv pip sync --system sdk/python/requirements/py$(PYTHON_VERSION)-ci-requirements.txt; \
	fi
>>>>>>> 9728cde4
	uv pip install --system --no-deps -e .
	#python setup.py build_python_protos --inplace

# DEPRECATED maintained for legacy reasons
install-python-ci-dependencies-uv: install-python-dependencies-ci

install-protoc-dependencies:
	pip install "protobuf>=4.24.0,<5.0.0" "grpcio-tools>=1.56.2,<2" "mypy-protobuf>=3.1" "setuptools>=61"

lock-python-ci-dependencies:
	uv pip compile --system --no-strip-extras setup.py --extra ci --output-file sdk/python/requirements/py$(PYTHON_VERSION)-ci-requirements.txt

# Used in github actions/ci
install-hadoop-dependencies-ci: ## Install Hadoop dependencies
	@if [ ! -f $$HOME/hadoop-3.4.2.tar.gz ]; then \
		echo "Downloading Hadoop tarball..."; \
		wget -q https://dlcdn.apache.org/hadoop/common/hadoop-3.4.2/hadoop-3.4.2.tar.gz -O $$HOME/hadoop-3.4.2.tar.gz; \
	else \
		echo "Using cached Hadoop tarball"; \
	fi
	@if [ ! -d $$HOME/hadoop ]; then \
		echo "Extracting Hadoop tarball..."; \
		tar -xzf $$HOME/hadoop-3.4.2.tar.gz -C $$HOME; \
		mv $$HOME/hadoop-3.4.2 $$HOME/hadoop; \
	fi
install-python-ci-dependencies: ## Install Python CI dependencies in system environment using piptools
	python -m piptools sync sdk/python/requirements/py$(PYTHON_VERSION)-ci-requirements.txt
	pip install --no-deps -e .
	#python setup.py build_python_protos --inplace

# Currently used in test-end-to-end.sh
install-python: ## Install Python requirements and develop package (setup.py develop)
	python -m piptools sync sdk/python/requirements/py$(PYTHON_VERSION)-requirements.txt
	python setup.py develop

lock-python-dependencies-all: ## Recompile and lock all Python dependency sets for all supported versions
	# Remove all existing requirements because we noticed the lock file is not always updated correctly.
	# Removing and running the command again ensures that the lock file is always up to date.
	rm -rf sdk/python/requirements/* 2>/dev/null || true
	$(foreach ver,$(PYTHON_VERSIONS),\
		pixi run --environment $(call get_env_name,$(ver)) --manifest-path infra/scripts/pixi/pixi.toml \
			"uv pip compile -p $(ver) --no-strip-extras setup.py --extra ci \
			--generate-hashes --output-file sdk/python/requirements/py$(ver)-ci-requirements.txt" && \
		pixi run --environment $(call get_env_name,$(ver)) --manifest-path infra/scripts/pixi/pixi.toml \
			"uv pip compile -p $(ver) --no-strip-extras setup.py \
			--generate-hashes --output-file sdk/python/requirements/py$(ver)-requirements.txt" && \
		pixi run --environment $(call get_env_name,$(ver)) --manifest-path infra/scripts/pixi/pixi.toml \
			"uv pip compile -p $(ver) --no-strip-extras setup.py --extra minimal \
			--generate-hashes --output-file sdk/python/requirements/py$(ver)-minimal-requirements.txt" && \
		pixi run --environment $(call get_env_name,$(ver)) --manifest-path infra/scripts/pixi/pixi.toml \
			"uv pip compile -p $(ver) --no-strip-extras setup.py --extra minimal-sdist-build \
			--no-emit-package milvus-lite \
			--generate-hashes --output-file sdk/python/requirements/py$(ver)-minimal-sdist-requirements.txt" && \
		pixi run --environment $(call get_env_name,$(ver)) --manifest-path infra/scripts/pixi/pixi.toml \
			"uv pip install -p $(ver) pybuild-deps==0.5.0 pip==25.0.1 && \
			pybuild-deps compile --generate-hashes \
			-o sdk/python/requirements/py$(ver)-minimal-sdist-requirements-build.txt \
			sdk/python/requirements/py$(ver)-minimal-sdist-requirements.txt" && \
	) true

compile-protos-python: ## Compile Python protobuf files
	python infra/scripts/generate_protos.py

lock-python-dependencies-uv-all:
	# Having issues with pixi and uv pip compile for MAC. Deleteing the files and running the command again with py version in uv solved problem.
	rm sdk/python/requirements/*
	uv pip compile -p 3.12 --system --no-strip-extras pyproject.toml --generate-hashes --output-file sdk/python/requirements/py3.12-requirements.txt
	uv pip compile -p 3.12 --system --no-strip-extras pyproject.toml --generate-hashes --extra ci --output-file sdk/python/requirements/py3.12-ci-requirements.txt
	uv pip compile -p 3.10 --system --no-strip-extras pyproject.toml --generate-hashes --output-file sdk/python/requirements/py3.10-requirements.txt
	uv pip compile -p 3.10 --system --no-strip-extras pyproject.toml --generate-hashes --extra ci --output-file sdk/python/requirements/py3.10-ci-requirements.txt
	uv pip compile -p 3.11 --system --no-strip-extras pyproject.toml --generate-hashes --output-file sdk/python/requirements/py3.11-requirements.txt
	uv pip compile -p 3.11 --system --no-strip-extras pyproject.toml --generate-hashes --extra ci --output-file sdk/python/requirements/py3.11-ci-requirements.txt

benchmark-python: ## Run integration + benchmark tests for Python
	IS_TEST=True python -m pytest --integration --benchmark  --benchmark-autosave --benchmark-save-data sdk/python/tests

benchmark-python-local: ## Run integration + benchmark tests for Python (local dev mode)
	IS_TEST=True FEAST_IS_LOCAL_TEST=True python -m pytest --integration --benchmark  --benchmark-autosave --benchmark-save-data sdk/python/tests

##@ Tests

test-python-unit: ## Run Python unit tests
	python -m pytest -n 8 --color=yes sdk/python/tests --ignore=sdk/python/tests/expediagroup

test-python-integration: ## Run Python integration tests (CI)
	python -m pytest --tb=short -v -n 8 --integration --color=yes --durations=10 --timeout=1200 --timeout_method=thread --dist loadgroup \
		-k "(not snowflake or not test_historical_features_main)" \
		-m "not rbac_remote_integration_test" \
		--log-cli-level=INFO -s \
		sdk/python/tests

test-python-integration-local: ## Run Python integration tests (local dev mode)
	FEAST_IS_LOCAL_TEST=True \
	FEAST_LOCAL_ONLINE_CONTAINER=True \
	HADOOP_HOME=$$HOME/hadoop \
	CLASSPATH="$$( $$HADOOP_HOME/bin/hadoop classpath --glob ):$$CLASSPATH" \
	HADOOP_USER_NAME=root \
	python -m pytest --tb=short -v -n 8 --color=yes --integration --durations=10 --timeout=1200 --timeout_method=thread --dist loadgroup \
		-k "not test_lambda_materialization and not test_snowflake_materialization" \
		-m "not rbac_remote_integration_test" \
		--log-cli-level=INFO -s \
		sdk/python/tests

test-milvus-integration-local:
	@(docker info > /dev/null 2>&1 && \
		FEAST_USAGE=False \
		IS_TEST=True \
		FEAST_IS_LOCAL_TEST=True \
		FEAST_LOCAL_ONLINE_CONTAINER=True \
		python -m pytest -n 8 --integration \
			-k "eg-milvus" \
		sdk/python/tests \
	) || echo "This script uses Docker, and it isn't running - please start the Docker Daemon and try again!";

test-python-integration-rbac-remote: ## Run Python remote RBAC integration tests
	FEAST_IS_LOCAL_TEST=True \
	FEAST_LOCAL_ONLINE_CONTAINER=True \
	python -m pytest --tb=short -v -n 8 --color=yes --integration --durations=10 --timeout=1200 --timeout_method=thread --dist loadgroup \
		-k "not test_lambda_materialization and not test_snowflake_materialization" \
		-m "rbac_remote_integration_test" \
		--log-cli-level=INFO -s \
		sdk/python/tests

test-python-integration-container: ## Run Python integration tests using Docker
	@(docker info > /dev/null 2>&1 && \
		FEAST_LOCAL_ONLINE_CONTAINER=True \
		python -m pytest -n 8 --integration sdk/python/tests \
	) || echo "This script uses Docker, and it isn't running - please start the Docker Daemon and try again!";

test-python-universal-spark: ## Run Python Spark integration tests
	PYTHONPATH='.' \
	FULL_REPO_CONFIGS_MODULE=sdk.python.feast.infra.offline_stores.contrib.spark_repo_configuration \
	PYTEST_PLUGINS=feast.infra.offline_stores.contrib.spark_offline_store.tests \
 	python -m pytest -n 8 --integration \
 	 	-k "not test_historical_retrieval_fails_on_validation and \
			not test_historical_retrieval_with_validation and \
			not test_historical_features_persisting and \
			not test_historical_retrieval_fails_on_validation and \
			not test_universal_cli and \
			not test_feature_logging and \
			not test_reorder_columns and \
			not test_logged_features_validation and \
			not test_lambda_materialization_consistency and \
			not test_offline_write and \
			not test_push_features_to_offline_store.py and \
			not gcs_registry and \
			not s3_registry and \
			not test_universal_types and \
			not test_snowflake" \
 	 sdk/python/tests

test-python-universal-trino: ## Run Python Trino integration tests
	PYTHONPATH='.' \
	FULL_REPO_CONFIGS_MODULE=sdk.python.feast.infra.offline_stores.contrib.trino_repo_configuration \
	PYTEST_PLUGINS=feast.infra.offline_stores.contrib.trino_offline_store.tests \
 	python -m pytest -n 8 --integration \
 	 	-k "not test_historical_retrieval_fails_on_validation and \
			not test_historical_retrieval_with_validation and \
			not test_historical_features_persisting and \
			not test_historical_retrieval_fails_on_validation and \
			not test_universal_cli and \
			not test_feature_logging and \
			not test_reorder_columns and \
			not test_logged_features_validation and \
			not test_lambda_materialization_consistency and \
			not test_offline_write and \
			not test_push_features_to_offline_store.py and \
			not gcs_registry and \
			not s3_registry and \
			not test_universal_types and \
            not test_snowflake" \
 	 sdk/python/tests


# Note: to use this, you'll need to have Microsoft ODBC 17 installed.
# See https://docs.microsoft.com/en-us/sql/connect/odbc/linux-mac/install-microsoft-odbc-driver-sql-server-macos?view=sql-server-ver15#17
test-python-universal-mssql: ## Run Python MSSQL integration tests
	PYTHONPATH='.' \
	FULL_REPO_CONFIGS_MODULE=sdk.python.feast.infra.offline_stores.contrib.mssql_repo_configuration \
	PYTEST_PLUGINS=feast.infra.offline_stores.contrib.mssql_offline_store.tests \
	FEAST_LOCAL_ONLINE_CONTAINER=True \
 	python -m pytest -n 8 --integration \
 	 	-k "not gcs_registry and \
			not s3_registry and \
			not test_lambda_materialization and \
			not test_snowflake and \
			not test_historical_features_persisting and \
			not validation and \
			not test_feature_service_logging" \
 	 sdk/python/tests


# To use Athena as an offline store, you need to create an Athena database and an S3 bucket on AWS.
# https://docs.aws.amazon.com/athena/latest/ug/getting-started.html
# Modify environment variables ATHENA_REGION, ATHENA_DATA_SOURCE, ATHENA_DATABASE, ATHENA_WORKGROUP or
# ATHENA_S3_BUCKET_NAME according to your needs. If tests fail with the pytest -n 8 option, change the number to 1.
test-python-universal-athena: ## Run Python Athena integration tests
	PYTHONPATH='.' \
	FULL_REPO_CONFIGS_MODULE=sdk.python.feast.infra.offline_stores.contrib.athena_repo_configuration \
	PYTEST_PLUGINS=feast.infra.offline_stores.contrib.athena_offline_store.tests \
	ATHENA_REGION=ap-northeast-2 \
	ATHENA_DATA_SOURCE=AwsDataCatalog \
	ATHENA_DATABASE=default \
	ATHENA_WORKGROUP=primary \
	ATHENA_S3_BUCKET_NAME=feast-int-bucket \
 	python -m pytest -n 8 --integration \
 	 	-k "not test_logged_features_validation and \
		    not test_lambda and \
		    not test_feature_logging and \
		    not test_offline_write and \
		    not test_push_offline and \
		    not test_historical_retrieval_with_validation and \
		    not test_historical_features_persisting and \
		    not test_historical_retrieval_fails_on_validation and \
			not gcs_registry and \
			not s3_registry and \
			not test_snowflake" \
	sdk/python/tests

test-python-universal-postgres-offline: ## Run Python Postgres integration tests
	PYTHONPATH='.' \
		FULL_REPO_CONFIGS_MODULE=sdk.python.feast.infra.offline_stores.contrib.postgres_repo_configuration \
		PYTEST_PLUGINS=sdk.python.feast.infra.offline_stores.contrib.postgres_offline_store.tests \
		python -m pytest -n 8 --integration \
 			-k "not test_historical_retrieval_with_validation and \
				not test_historical_features_persisting and \
 				not test_universal_cli and \
 				not test_feature_logging and \
				not test_reorder_columns and \
				not test_logged_features_validation and \
				not test_lambda_materialization_consistency and \
				not test_offline_write and \
				not test_push_features_to_offline_store and \
				not gcs_registry and \
				not s3_registry and \
				not test_snowflake and \
 				not test_spark" \
 			sdk/python/tests

 test-python-universal-clickhouse-offline: ## Run Python Clickhouse integration tests
	PYTHONPATH='.' \
		FULL_REPO_CONFIGS_MODULE=sdk.python.feast.infra.offline_stores.contrib.clickhouse_repo_configuration \
		PYTEST_PLUGINS=sdk.python.feast.infra.offline_stores.contrib.clickhouse_offline_store.tests \
		python -m pytest -v -n 8 --integration \
 			-k "not test_historical_retrieval_with_validation and \
				not test_historical_features_persisting and \
 				not test_universal_cli and \
 				not test_go_feature_server and \
 				not test_feature_logging and \
				not test_reorder_columns and \
				not test_logged_features_validation and \
				not test_lambda_materialization_consistency and \
				not test_offline_write and \
				not test_push_features_to_offline_store and \
				not gcs_registry and \
				not s3_registry and \
				not test_snowflake and \
 				not test_spark" \
 			sdk/python/tests

test-python-universal-ray-offline: ## Run Python Ray offline store integration tests
	PYTHONPATH='.' \
		FULL_REPO_CONFIGS_MODULE=sdk.python.feast.infra.offline_stores.contrib.ray_repo_configuration \
		PYTEST_PLUGINS=sdk.python.feast.infra.offline_stores.contrib.ray_offline_store.tests \
		python -m pytest -n 8 --integration \
			-m "not universal_online_stores and not benchmark" \
			-k "not test_historical_retrieval_with_validation and \
				not test_universal_cli and \
				not test_go_feature_server and \
				not test_feature_logging and \
				not test_logged_features_validation and \
				not test_lambda_materialization_consistency and \
				not gcs_registry and \
				not s3_registry and \
				not test_snowflake and \
				not test_spark" \
			sdk/python/tests

test-python-ray-compute-engine: ## Run Python Ray compute engine tests
	PYTHONPATH='.' \
		python -m pytest -v --integration \
			sdk/python/tests/integration/compute_engines/ray_compute/

test-python-universal-postgres-online: ## Run Python Postgres integration tests
	PYTHONPATH='.' \
		FULL_REPO_CONFIGS_MODULE=sdk.python.feast.infra.online_stores.postgres_online_store.postgres_repo_configuration \
		PYTEST_PLUGINS=sdk.python.tests.integration.feature_repos.universal.online_store.postgres \
		python -m pytest -n 8 --integration \
 			-k "not test_universal_cli and \
 				not test_feature_logging and \
				not test_reorder_columns and \
				not test_logged_features_validation and \
				not test_lambda_materialization_consistency and \
				not test_offline_write and \
				not test_push_features_to_offline_store and \
				not gcs_registry and \
				not s3_registry and \
 				not test_universal_types and \
				not test_snowflake" \
 			sdk/python/tests

 test-python-universal-pgvector-online: ## Run Python Postgres integration tests
	PYTHONPATH='.' \
		FULL_REPO_CONFIGS_MODULE=sdk.python.feast.infra.online_stores.postgres_online_store.pgvector_repo_configuration \
		PYTEST_PLUGINS=sdk.python.tests.integration.feature_repos.universal.online_store.postgres \
		python -m pytest -n 8 --integration \
 			-k "not test_universal_cli and \
 				not test_feature_logging and \
				not test_reorder_columns and \
				not test_logged_features_validation and \
				not test_lambda_materialization_consistency and \
				not test_offline_write and \
				not test_push_features_to_offline_store and \
				not gcs_registry and \
				not s3_registry and \
 				not test_universal_types and \
 				not test_validation and \
 				not test_spark_materialization_consistency and \
 				not test_historical_features_containing_backfills and \
				not test_snowflake" \
 			sdk/python/tests

test-python-universal-mysql-online: ## Run Python MySQL integration tests
	PYTHONPATH='.' \
		FULL_REPO_CONFIGS_MODULE=sdk.python.feast.infra.online_stores.mysql_online_store.mysql_repo_configuration \
		PYTEST_PLUGINS=sdk.python.tests.integration.feature_repos.universal.online_store.mysql \
		python -m pytest -n 8 --integration \
 			-k "not test_universal_cli and \
 				not test_feature_logging and \
				not test_reorder_columns and \
				not test_logged_features_validation and \
				not test_lambda_materialization_consistency and \
				not test_offline_write and \
				not test_push_features_to_offline_store and \
				not gcs_registry and \
				not s3_registry and \
 				not test_universal_types and \
				not test_snowflake" \
 			sdk/python/tests

test-python-universal-cassandra: ## Run Python Cassandra integration tests
	PYTHONPATH='.' \
	FULL_REPO_CONFIGS_MODULE=sdk.python.feast.infra.online_stores.cassandra_online_store.cassandra_repo_configuration \
	PYTEST_PLUGINS=sdk.python.tests.integration.feature_repos.universal.online_store.cassandra \
	python -m pytest -x --integration \
	sdk/python/tests/integration/offline_store/test_feature_logging.py \
		--ignore=sdk/python/tests/integration/offline_store/test_validation.py \
		-k "not test_snowflake and \
			not test_spark_materialization_consistency and \
			not test_universal_materialization"

test-python-universal-hazelcast: ## Run Python Hazelcast integration tests
	PYTHONPATH='.' \
		FULL_REPO_CONFIGS_MODULE=sdk.python.feast.infra.online_stores.hazelcast_online_store.hazelcast_repo_configuration \
		PYTEST_PLUGINS=sdk.python.tests.integration.feature_repos.universal.online_store.hazelcast \
		python -m pytest -n 8 --integration \
 			-k "not test_universal_cli and \
 				not test_feature_logging and \
				not test_reorder_columns and \
				not test_logged_features_validation and \
				not test_lambda_materialization_consistency and \
				not test_offline_write and \
				not test_push_features_to_offline_store and \
				not gcs_registry and \
				not s3_registry and \
 				not test_universal_types and \
				not test_snowflake" \
 			sdk/python/tests

test-python-universal-cassandra-no-cloud-providers: ## Run Python Cassandra integration tests
	PYTHONPATH='.' \
	FULL_REPO_CONFIGS_MODULE=sdk.python.feast.infra.online_stores.cassandra_online_store.cassandra_repo_configuration \
	PYTEST_PLUGINS=sdk.python.tests.integration.feature_repos.universal.online_store.cassandra \
	python -m pytest -x --integration \
	-k "not test_lambda_materialization_consistency   and \
	  not test_apply_entity_integration               and \
	  not test_apply_feature_view_integration         and \
	  not test_apply_entity_integration               and \
	  not test_apply_feature_view_integration         and \
	  not test_apply_data_source_integration          and \
	  not test_nullable_online_store				  and \
	  not gcs_registry 								  and \
	  not s3_registry								  and \
	  not test_snowflake" \
	sdk/python/tests

test-python-universal-elasticsearch-online: ## Run Python Elasticsearch online store integration tests
	PYTHONPATH='.' \
		FULL_REPO_CONFIGS_MODULE=sdk.python.feast.infra.online_stores.elasticsearch_online_store.elasticsearch_repo_configuration \
		PYTEST_PLUGINS=sdk.python.tests.integration.feature_repos.universal.online_store.elasticsearch \
		python -m pytest -n 8 --integration \
 			-k "not test_universal_cli and \
 				not test_feature_logging and \
				not test_reorder_columns and \
				not test_logged_features_validation and \
				not test_lambda_materialization_consistency and \
				not test_offline_write and \
				not test_push_features_to_offline_store and \
				not gcs_registry and \
				not s3_registry and \
 				not test_universal_types and \
				not test_snowflake" \
 			sdk/python/tests

test-python-universal-milvus-online: ## Run Python Milvus online store integration tests
	PYTHONPATH='.' \
		FULL_REPO_CONFIGS_MODULE=sdk.python.feast.infra.online_stores.milvus_online_store.milvus_repo_configuration \
		PYTEST_PLUGINS=sdk.python.tests.integration.feature_repos.universal.online_store.milvus \
		python -m pytest -n 8 --integration \
		-k "test_retrieve_online_milvus_documents" \
 			sdk/python/tests --ignore=sdk/python/tests/integration/offline_store/test_dqm_validation.py

test-python-universal-singlestore-online: ## Run Python Singlestore online store integration tests
	PYTHONPATH='.' \
		FULL_REPO_CONFIGS_MODULE=sdk.python.feast.infra.online_stores.singlestore_repo_configuration \
		PYTEST_PLUGINS=sdk.python.tests.integration.feature_repos.universal.online_store.singlestore \
		python -m pytest -n 8 --integration \
			-k "not test_universal_cli and \
				not gcs_registry and \
				not s3_registry and \
				not test_snowflake" \
			sdk/python/tests

test-python-universal-qdrant-online: ## Run Python Qdrant online store integration tests
	PYTHONPATH='.' \
		FULL_REPO_CONFIGS_MODULE=sdk.python.feast.infra.online_stores.qdrant_online_store.qdrant_repo_configuration \
		PYTEST_PLUGINS=sdk.python.tests.integration.feature_repos.universal.online_store.qdrant \
		python -m pytest -n 8 --integration \
 			-k "test_retrieve_online_documents" \
 			sdk/python/tests/integration/online_store/test_universal_online.py

# To use Couchbase as an offline store, you need to create an Couchbase Capella Columnar cluster on cloud.couchbase.com.
# Modify environment variables COUCHBASE_COLUMNAR_CONNECTION_STRING, COUCHBASE_COLUMNAR_USER, and COUCHBASE_COLUMNAR_PASSWORD
# with the details from your Couchbase Columnar Cluster.
test-python-universal-couchbase-offline: ## Run Python Couchbase offline store integration tests
	PYTHONPATH='.' \
		FULL_REPO_CONFIGS_MODULE=sdk.python.feast.infra.offline_stores.contrib.couchbase_columnar_repo_configuration \
		PYTEST_PLUGINS=feast.infra.offline_stores.contrib.couchbase_offline_store.tests \
		COUCHBASE_COLUMNAR_CONNECTION_STRING=couchbases://<connection_string> \
		COUCHBASE_COLUMNAR_USER=username \
		COUCHBASE_COLUMNAR_PASSWORD=password \
		python -m pytest -n 8 --integration \
			-k "not test_historical_retrieval_with_validation and \
				not test_historical_features_persisting and \
				not test_universal_cli and \
				not test_go_feature_server and \
				not test_feature_logging and \
				not test_reorder_columns and \
				not test_logged_features_validation and \
				not test_lambda_materialization_consistency and \
				not test_offline_write and \
				not test_push_features_to_offline_store and \
				not gcs_registry and \
				not s3_registry and \
				not test_snowflake and \
				not test_universal_types" \
			sdk/python/tests

test-python-universal-couchbase-online:	## Run Python Couchbase online store integration tests
	PYTHONPATH='.' \
		FULL_REPO_CONFIGS_MODULE=sdk.python.feast.infra.online_stores.couchbase_online_store.couchbase_repo_configuration \
		PYTEST_PLUGINS=sdk.python.tests.integration.feature_repos.universal.online_store.couchbase \
		python -m pytest -n 8 --integration \
			-k "not test_universal_cli and \
				not test_go_feature_server and \
				not test_feature_logging and \
				not test_reorder_columns and \
				not test_logged_features_validation and \
				not test_lambda_materialization_consistency and \
				not test_offline_write and \
				not test_push_features_to_offline_store and \
				not gcs_registry and \
				not s3_registry and \
				not test_universal_types and \
				not test_snowflake" \
		sdk/python/tests

test-python-universal: ## Run all Python integration tests
	python -m pytest -n 8 --integration sdk/python/tests

##@ Java

install-java-ci-dependencies: ## Install Java CI dependencies
	${MVN} verify clean --fail-never

format-java: ## Format Java code
	${MVN} spotless:apply

lint-java: ## Lint Java code
	${MVN} --no-transfer-progress spotless:check

test-java: ## Run Java unit tests
	${MVN} --no-transfer-progress -DskipITs=true test

test-java-integration: ## Run Java integration tests
	${MVN} --no-transfer-progress -Dmaven.javadoc.skip=true -Dgpg.skip -DskipUTs=true clean verify

test-java-with-coverage: ## Run Java unit tests with coverage
	${MVN} --no-transfer-progress -DskipITs=true test jacoco:report-aggregate

build-java: ## Build Java code
	${MVN} clean verify

build-java-no-tests: ## Build Java code without running tests
	${MVN} --no-transfer-progress -Dmaven.javadoc.skip=true -Dgpg.skip -DskipUTs=true -DskipITs=true -Drevision=${REVISION} clean package

##@ Trino plugin
start-trino-locally: ## Start Trino locally
	cd ${ROOT_DIR}; docker run --detach --rm -p 8080:8080 --name trino -v ${ROOT_DIR}/sdk/python/feast/infra/offline_stores/contrib/trino_offline_store/test_config/properties/:/etc/catalog/:ro trinodb/trino:${TRINO_VERSION}
	sleep 15

test-trino-plugin-locally: ## Run Trino plugin tests locally
	cd ${ROOT_DIR}/sdk/python; FULL_REPO_CONFIGS_MODULE=feast.infra.offline_stores.contrib.trino_offline_store.test_config.manual_tests IS_TEST=True python -m pytest --integration tests/

kill-trino-locally: ## Kill Trino locally
	cd ${ROOT_DIR}; docker stop trino

# Go SDK & embedded

#.PHONY: install-go-proto-dependencies
#install-go-proto-dependencies:
##	$(TOOL_DIR)/protoc-$(PB_VERSION)-$(OS)-$(PB_ARCH).zip ## Install Go proto dependencies
##	unzip -u $(TOOL_DIR)/protoc-$(PB_VERSION)-$(OS)-$(PB_ARCH).zip -d $(TOOL_DIR)
#	go install google.golang.org/protobuf/cmd/protoc-gen-go@v1.31.0
#	go install google.golang.org/grpc/cmd/protoc-gen-go-grpc@v1.3.0

install-go-ci-dependencies:
	# TODO: currently gopy installation doesn't work w/o explicit go get in the next line
	# TODO: there should be a better way to install gopy
	go get github.com/go-python/gopy@v0.4.4
	go install golang.org/x/tools/cmd/goimports
	# The `go get` command on the previous lines download the lib along with replacing the dep to `feast-dev/gopy`
	# but the following command is needed to install it for some reason.
	go install github.com/go-python/gopy
	uv pip install --system "pybindgen==0.22.1" "grpcio-tools>=1.56.2,<2" "mypy-protobuf>=3.1" "setuptools>=61"

.PHONY: build-go
build-go: compile-protos-go
	go build -o feast \
		-ldflags "-X github.com/feast-dev/feast/go/internal/feast/version.Version=$(FEATURE_SERVER_VERSION) \
			-X github.com/feast-dev/feast/go/internal/feast/version.CommitHash=$(COMMIT) \
			-X github.com/feast-dev/feast/go/internal/feast/version.BuildTime=$(BUILD_TIME)" \
		./go/main.go

##@ Go SDK
PB_REL = https://github.com/protocolbuffers/protobuf/releases
PB_VERSION = 30.2
PB_ARCH := $(shell uname -m)
ifeq ($(PB_ARCH), arm64)
	PB_ARCH=aarch_64
endif
ifeq ($(PB_ARCH), aarch64)
	PB_ARCH=aarch_64
endif
PB_PROTO_FOLDERS=core registry serving types storage

install-protoc:
	echo "Installing protoc $(PB_VERSION) for $(OS)-$(PB_ARCH) in $(TOOL_DIR)"
	mkdir -p $(TOOL_DIR)
	cd $(TOOL_DIR) && \
	curl -LO $(PB_REL)/download/v$(PB_VERSION)/protoc-$(PB_VERSION)-$(OS)-$(PB_ARCH).zip

$(TOOL_DIR)/protoc-$(PB_VERSION)-$(OS)-$(PB_ARCH).zip: $(TOOL_DIR)
	cd $(TOOL_DIR) && \
	curl -LO $(PB_REL)/download/v$(PB_VERSION)/protoc-$(PB_VERSION)-$(OS)-$(PB_ARCH).zip

.PHONY: install-go-proto-dependencies
install-go-proto-dependencies: install-protoc
	#$(TOOL_DIR)/protoc-$(PB_VERSION)-$(OS)-$(PB_ARCH).zip ## Install Go proto dependencies
	unzip -u $(TOOL_DIR)/protoc-$(PB_VERSION)-$(OS)-$(PB_ARCH).zip -d $(TOOL_DIR)
	go install google.golang.org/protobuf/cmd/protoc-gen-go@v1.31.0
	go install google.golang.org/grpc/cmd/protoc-gen-go-grpc@v1.3.0

.PHONY: compile-protos-go
compile-protos-go: install-go-proto-dependencies ## Compile Go protobuf files
	mkdir -p $(ROOT_DIR)/go/protos
	$(foreach folder,$(PB_PROTO_FOLDERS), \
		protoc --proto_path=$(ROOT_DIR)/protos \
			--go_out=$(ROOT_DIR)/go/protos \
			--go_opt=module=github.com/feast-dev/feast/go/protos \
			--go-grpc_out=$(ROOT_DIR)/go/protos \
			--go-grpc_opt=module=github.com/feast-dev/feast/go/protos $(ROOT_DIR)/protos/feast/$(folder)/*.proto; ) true

#.PHONY: compile-protos-go
#compile-protos-go: install-go-proto-dependencies ## Compile Go protobuf files
#	pip install "protobuf>=4.24.0,<5.0.0" "grpcio-tools>=1.56.2,<2" "mypy-protobuf>=3.1" "setuptools>=61"
#	python setup.py build_go_protos

.PHONY: install-feast-ci-locally
install-feast-ci-locally: ## Install Feast CI dependencies locally
	uv pip install -e ".[ci]"
	echo "Installed $(feast version)"

.PHONY: install-feast-ci-system
install-feast-ci-system: ## Install Feast CI dependencies on the system
	uv pip install --system -e ".[ci]"
	echo "Installed $(feast version)"

.PHONY: install-feast-ci-locally-pip
install-feast-ci-locally-pip: ## Install Feast CI dependencies locally
	pip install -e ".[ci]"
	echo "Installed $(feast version)"

.PHONY: test-go
test-go: compile-protos-go install-feast-ci-locally compile-protos-python ## Run Go tests
	CGO_ENABLED=1 go test -tags=unit -coverprofile=coverage.out ./... && go tool cover -html=coverage.out -o coverage.html

.PHONY: test-go-github
test-go-github: compile-protos-go install-feast-ci-system compile-protos-python ## Run Go tests
	CGO_ENABLED=1 go test -tags=unit -coverprofile=coverage.out ./... && go tool cover -html=coverage.out -o coverage.html

test-go-integration: compile-protos-go install-feast-ci-locally compile-protos-python
	docker compose -f go/internal/feast/integration_tests/valkey/docker-compose.yaml up -d
	docker compose -f go/internal/feast/integration_tests/scylladb/docker-compose.yaml up -d
	go test -p 1 -tags=integration ./go/internal/...
	docker compose -f go/internal/feast/integration_tests/valkey/docker-compose.yaml down
	docker compose -f go/internal/feast/integration_tests/scylladb/docker-compose.yaml down

test-go-integration-github: compile-protos-go install-feast-ci-system compile-protos-python
	docker compose -f go/internal/feast/integration_tests/valkey/docker-compose.yaml up -d
	docker compose -f go/internal/feast/integration_tests/scylladb/docker-compose.yaml up -d
	go test -p 1 -tags=integration ./go/internal/...
	docker compose -f go/internal/feast/integration_tests/valkey/docker-compose.yaml down
	docker compose -f go/internal/feast/integration_tests/scylladb/docker-compose.yaml down

.PHONY: format-go
format-go: ## Format Go code
	gofmt -s -w go/

.PHONY: lint-go
lint-go: compile-protos-go ## Lint Go code
	go vet ./go/internal/feast

# Docker

build-docker: build-feature-server-docker build-feature-transformation-server-docker build-feature-server-java-docker build-feast-operator-docker ## Build Docker images

push-ci-docker: ## Push CI Docker images
	docker push $(REGISTRY)/feast-ci:$(VERSION)

push-feature-server-docker: ## Push Feature Server Docker image
	docker push $(REGISTRY)/feature-server:$(VERSION)

build-feature-server-docker: ## Build Feature Server Docker image
	docker buildx build \
		-t $(REGISTRY)/feature-server:$(VERSION) \
		-f sdk/python/feast/infra/feature_servers/multicloud/Dockerfile \
		--load sdk/python/feast/infra/feature_servers/multicloud

push-feature-transformation-server-docker: ## Push Feature Transformation Server Docker image
	docker push $(REGISTRY)/feature-transformation-server:$(VERSION)

build-feature-transformation-server-docker: ## Build Feature Transformation Server Docker image
	docker buildx build --build-arg VERSION=$(VERSION) \
		-t $(REGISTRY)/feature-transformation-server:$(VERSION) \
		-f sdk/python/feast/infra/transformation_servers/Dockerfile --load .

push-feature-server-java-docker: ## Push Feature Server Java Docker image
	docker push $(REGISTRY)/feature-server-java:$(VERSION)

build-feature-server-java-docker: ## Build Feature Server Java Docker image
	docker buildx build --build-arg VERSION=$(VERSION) \
		-t $(REGISTRY)/feature-server-java:$(VERSION) \
		-f java/infra/docker/feature-server/Dockerfile --load .

push-feature-server-go-docker:
	docker push $(REGISTRY)/feature-server-go:$(VERSION)

build-feature-server-go-docker:
	docker buildx build --build-arg VERSION=$(VERSION) \
		-t $(REGISTRY)/feature-server-go:$(VERSION) \
		-f go/infra/docker/feature-server/Dockerfile --load .

push-feast-operator-docker: ## Push Feast Operator Docker image
	cd infra/feast-operator && \
	IMAGE_TAG_BASE=$(REGISTRY)/feast-operator \
	VERSION=$(VERSION) \
	$(MAKE) docker-push

build-feast-operator-docker: ## Build Feast Operator Docker image
	cd infra/feast-operator && \
	IMAGE_TAG_BASE=$(REGISTRY)/feast-operator \
	VERSION=$(VERSION) \
	$(MAKE) docker-build

##@ Dev images

build-feature-server-dev: ## Build Feature Server Dev Docker image
	docker buildx build \
		-t feastdev/feature-server:dev \
		-f sdk/python/feast/infra/feature_servers/multicloud/Dockerfile.dev --load .

build-feature-server-dev-docker: ## Build Feature Server Dev Docker image
	docker buildx build \
		-t $(REGISTRY)/feature-server:$(VERSION) \
		-f sdk/python/feast/infra/feature_servers/multicloud/Dockerfile.dev --load .

build-feature-server-dev-docker_on_mac: ## Build Feature Server Dev Docker image on Mac
	docker buildx build --platform linux/amd64 \
		-t $(REGISTRY)/feature-server:$(VERSION) \
		-f sdk/python/feast/infra/feature_servers/multicloud/Dockerfile.dev --load .

push-feature-server-dev-docker: ## Push Feature Server Dev Docker image
	docker push $(REGISTRY)/feature-server:$(VERSION)

build-java-docker-dev: ## Build Java Dev Docker image
	make build-java-no-tests REVISION=dev
	docker buildx build --build-arg VERSION=dev \
		-t feastdev/feature-transformation-server:dev \
		-f sdk/python/feast/infra/transformation_servers/Dockerfile --load .
	docker buildx build --build-arg VERSION=dev \
		-t feastdev/feature-server-java:dev \
		-f java/infra/docker/feature-server/Dockerfile.dev --load .

.PHONY: build-go-docker-dev
build-go-docker-dev: ## Build Go Docker image for development
	docker buildx build --build-arg VERSION=dev \
		-t feastdev/feature-server-go:dev \
		-f go/infra/docker/feature-server/Dockerfile --load .

##@ Documentation

install-dependencies-proto-docs: ## Install dependencies for generating proto docs
	cd ${ROOT_DIR}/protos;
	mkdir -p $$HOME/bin
	mkdir -p $$HOME/include
	go get google.golang.org/protobuf/proto && \
	go get github.com/russross/blackfriday/v2 && \
	cd $$(mktemp -d) && \
	git clone https://github.com/istio/tools/ && \
	cd tools/cmd/protoc-gen-docs && \
	go build && \
	cp protoc-gen-docs $$HOME/bin && \
	cd $$HOME && curl -OL https://github.com/protocolbuffers/protobuf/releases/download/v3.11.2/protoc-3.11.2-${OS}-x86_64.zip && \
	unzip protoc-3.11.2-${OS}-x86_64.zip -d protoc3 && \
	mv protoc3/bin/* $$HOME/bin/ && \
	chmod +x $$HOME/bin/protoc && \
	mv protoc3/include/* $$HOME/include

compile-protos-docs: ## Compile proto docs
	rm -rf 	$(ROOT_DIR)/dist/grpc
	mkdir -p dist/grpc;
	cd ${ROOT_DIR}/protos && protoc --docs_out=../dist/grpc feast/*/*.proto

build-sphinx: compile-protos-python ## Build Sphinx documentation
	cd 	$(ROOT_DIR)/sdk/python/docs && $(MAKE) build-api-source

build-templates: ## Build templates
	python infra/scripts/compile-templates.py

build-helm-docs: ## Build helm docs
	cd ${ROOT_DIR}/infra/charts/feast; helm-docs
	cd ${ROOT_DIR}/infra/charts/feast-feature-server; helm-docs

##@ Web UI
# Note: these require node and yarn to be installed

build-ui: ## Build Feast UI
	cd $(ROOT_DIR)/sdk/python/feast/ui && yarn upgrade @feast-dev/feast-ui --latest && yarn install && npm run build --omit=dev

build-ui-local: ## Build Feast UI locally
	cd $(ROOT_DIR)/ui && yarn install && npm run build --omit=dev
	rm -rf $(ROOT_DIR)/sdk/python/feast/ui/build
	cp -r $(ROOT_DIR)/ui/build $(ROOT_DIR)/sdk/python/feast/ui/

format-ui: ## Format Feast UI
	cd $(ROOT_DIR)/ui && NPM_TOKEN= yarn install && NPM_TOKEN= yarn format<|MERGE_RESOLUTION|>--- conflicted
+++ resolved
@@ -89,15 +89,6 @@
 # Used in github actions/ci
 # formerly install-python-ci-dependencies-uv
 install-python-dependencies-ci: ## Install Python CI dependencies in system environment using uv
-<<<<<<< HEAD
-	uv pip sync --system sdk/python/requirements/py$(PYTHON_VERSION)-ci-requirements.txt
-	# Install CPU-only torch first to prevent CUDA dependency issues
-	uv pip uninstall --system torch torchvision || true
-	uv pip install --system torch torchvision --index-url https://download.pytorch.org/whl/cpu --force-reinstall
-	# Ensure numpy is within supported version range for spark 3.5.5
-	uv pip uninstall --system numpy || true
-	uv pip install --system "numpy>=1.22,<2"
-=======
 	# Install CPU-only torch first to prevent CUDA dependency issues
 	pip uninstall torch torchvision -y || true
 	@if [ "$$(uname -s)" = "Linux" ]; then \
@@ -107,7 +98,9 @@
 		echo "Installing dependencies from PyPI for macOS..."; \
 		uv pip sync --system sdk/python/requirements/py$(PYTHON_VERSION)-ci-requirements.txt; \
 	fi
->>>>>>> 9728cde4
+	# Ensure numpy is within supported version range for spark 3.5.5
+	uv pip uninstall --system numpy || true
+	uv pip install --system "numpy>=1.22,<2"
 	uv pip install --system --no-deps -e .
 	#python setup.py build_python_protos --inplace
 
@@ -133,6 +126,7 @@
 		tar -xzf $$HOME/hadoop-3.4.2.tar.gz -C $$HOME; \
 		mv $$HOME/hadoop-3.4.2 $$HOME/hadoop; \
 	fi
+
 install-python-ci-dependencies: ## Install Python CI dependencies in system environment using piptools
 	python -m piptools sync sdk/python/requirements/py$(PYTHON_VERSION)-ci-requirements.txt
 	pip install --no-deps -e .
