<?xml version="1.0" encoding="UTF-8"?>
<!--
  ~ Copyright 2018 The Feast Authors
  ~
  ~ Licensed under the Apache License, Version 2.0 (the "License");
  ~ you may not use this file except in compliance with the License.
  ~ You may obtain a copy of the License at
  ~
  ~     https://www.apache.org/licenses/LICENSE-2.0
  ~
  ~ Unless required by applicable law or agreed to in writing, software
  ~ distributed under the License is distributed on an "AS IS" BASIS,
  ~ WITHOUT WARRANTIES OR CONDITIONS OF ANY KIND, either express or implied.
  ~ See the License for the specific language governing permissions and
  ~ limitations under the License.
  ~
  -->
<project xmlns="http://maven.apache.org/POM/4.0.0"
  xmlns:xsi="http://www.w3.org/2001/XMLSchema-instance"
  xsi:schemaLocation="http://maven.apache.org/POM/4.0.0 http://maven.apache.org/maven-v4_0_0.xsd">
    <modelVersion>4.0.0</modelVersion>
    <parent>
        <groupId>feast</groupId>
        <artifactId>feast-parent</artifactId>
        <version>${revision}</version>
    </parent>
    <artifactId>feast-core</artifactId>
    <packaging>jar</packaging>
    <name>Feast Core</name>

    <build>
        <plugins>
            <plugin>
                <groupId>org.apache.maven.plugins</groupId>
                <artifactId>maven-shade-plugin</artifactId>
                <version>2.4.3</version>
                <configuration>
                    <transformers>
                        <transformer implementation="org.apache.maven.plugins.shade.resource.AppendingTransformer">
                            <resource>META-INF/spring.handlers</resource>
                        </transformer>
                        <transformer implementation="org.springframework.boot.maven.PropertiesMergingResourceTransformer">
                            <resource>META-INF/spring.factories</resource>
                        </transformer>
                        <transformer implementation="org.apache.maven.plugins.shade.resource.AppendingTransformer">
                            <resource>META-INF/spring.schemas</resource>
                        </transformer>
                        <transformer implementation="org.apache.maven.plugins.shade.resource.AppendingTransformer">
                            <resource>META-INF/spring.components</resource>
                        </transformer>
                        <transformer implementation="org.apache.maven.plugins.shade.resource.ManifestResourceTransformer">
                            <mainClass>feast.core.CoreApplication</mainClass>
                        </transformer>
                        <transformer implementation="org.apache.maven.plugins.shade.resource.ComponentsXmlResourceTransformer" />
                        <transformer implementation="org.apache.maven.plugins.shade.resource.ServicesResourceTransformer" />
                    </transformers>
                </configuration>
                <executions>
                    <execution>
                        <phase>package</phase>
                        <goals>
                            <goal>shade</goal>
                        </goals>
                    </execution>
                </executions>
                <dependencies>
                    <dependency>
                        <groupId>org.springframework.boot</groupId>
                        <artifactId>spring-boot-maven-plugin</artifactId>
                        <version>${springBootVersion}</version>
                    </dependency>
                </dependencies>
            </plugin>
            <plugin>
                <groupId>org.xolstice.maven.plugins</groupId>
                <artifactId>protobuf-maven-plugin</artifactId>
            </plugin>
            <plugin>
                <groupId>com.github.eirslett</groupId>
                <artifactId>frontend-maven-plugin</artifactId>
                <version>1.6</version>
                <executions>
                    <execution>
                        <id>install node and yarn</id>
                        <goals>
                            <goal>install-node-and-yarn</goal>
                        </goals>
                        <phase>generate-resources</phase>
                    </execution>
                    <execution>
                        <id>yarn install</id>
                        <goals>
                            <goal>yarn</goal>
                        </goals>
                        <configuration>
                            <arguments>install</arguments>
                        </configuration>
                    </execution>
                    <execution>
                        <id>build</id>
                        <goals>
                            <goal>yarn</goal>
                        </goals>
                        <configuration>
                            <arguments>run build</arguments>
                        </configuration>
                    </execution>
                </executions>
                <configuration>
                    <nodeVersion>v10.15.3</nodeVersion>
                    <yarnVersion>v1.16.0</yarnVersion>
                    <workingDirectory>../ui</workingDirectory>
                    <installDirectory>target</installDirectory>
                </configuration>
            </plugin>
            <!-- This plugin is useful for development where developers can start Core with mvn exec:java command -->
            <plugin>
                <groupId>org.codehaus.mojo</groupId>
                <artifactId>exec-maven-plugin</artifactId>
                <version>1.6.0</version>
                <configuration>
                    <mainClass>feast.core.CoreApplication</mainClass>
                </configuration>
            </plugin>
        </plugins>
    </build>

    <repositories>
        <repository>
            <id>jcenter</id>
            <url>https://jcenter.bintray.com/</url>
        </repository>
        <repository>
            <id>jitpack.io</id>
            <url>https://jitpack.io</url>
        </repository>
    </repositories>

    <dependencies>
        <dependency>
            <groupId>com.github.gojek.feast</groupId>
            <artifactId>feast-ingestion</artifactId>
<<<<<<< HEAD
            <version>0.3-dev-SNAPSHOT</version>
=======
            <version>0.3-dev-v0.1.1-g5c37ccb-180</version>
>>>>>>> e64ba8cb
        </dependency>
        <!--compile "org.springframework.boot:spring-boot-starter-web:${springBootVersion}"-->
        <dependency>
            <groupId>org.springframework.boot</groupId>
            <artifactId>spring-boot-starter-web</artifactId>
            <version>${springBootVersion}</version>
            <exclusions>
                <exclusion>
                    <groupId>org.springframework.boot</groupId>
                    <artifactId>spring-boot-starter-logging</artifactId>
                </exclusion>
            </exclusions>
        </dependency>
        <!--compile 'org.springframework.boot:spring-boot-starter-log4j2'-->
        <dependency>
            <groupId>org.springframework.boot</groupId>
            <artifactId>spring-boot-starter-log4j2</artifactId>
            <version>${springBootVersion}</version>
        </dependency>
        <!--compile 'org.lognet:grpc-spring-boot-starter:2.4.1'-->
        <dependency>
            <groupId>org.lognet</groupId>
            <artifactId>grpc-spring-boot-starter</artifactId>
            <version>2.4.1</version>
        </dependency>
        <!--compile "org.springframework.boot:spring-boot-starter-data-jpa:${springBootVersion}"-->
        <dependency>
            <groupId>org.springframework.boot</groupId>
            <artifactId>spring-boot-starter-data-jpa</artifactId>
            <version>${springBootVersion}</version>
        </dependency>
        <!--compile "org.springframework.boot:spring-boot-starter-actuator:${springBootVersion}"-->
        <dependency>
            <groupId>org.springframework.boot</groupId>
            <artifactId>spring-boot-starter-actuator</artifactId>
            <version>${springBootVersion}</version>
        </dependency>


        <!--compile "io.grpc:grpc-netty:${grpcVersion}"-->
        <dependency>
            <groupId>io.grpc</groupId>
            <artifactId>grpc-netty</artifactId>
            <version>${grpcVersion}</version>
        </dependency>
        <!--compile "io.grpc:grpc-services:${grpcVersion}"-->
        <dependency>
            <groupId>io.grpc</groupId>
            <artifactId>grpc-services</artifactId>
            <version>${grpcVersion}</version>
        </dependency>
        <!--compile "io.grpc:grpc-stub:${grpcVersion}"-->
        <dependency>
            <groupId>io.grpc</groupId>
            <artifactId>grpc-stub</artifactId>
            <version>${grpcVersion}</version>
        </dependency>
        <!--compile "com.google.protobuf:protobuf-java-util:${protobufVersion}"-->
        <dependency>
            <groupId>com.google.protobuf</groupId>
            <artifactId>protobuf-java-util</artifactId>
            <version>${protobufVersion}</version>
        </dependency>

        <!--compile 'com.google.guava:guava:26.0-jre'-->
        <dependency>
            <groupId>com.google.guava</groupId>
            <artifactId>guava</artifactId>
            <version>26.0-jre</version>
        </dependency>
        <!--compile 'com.google.code.gson:gson:2.8.5'-->
        <dependency>
            <groupId>com.google.code.gson</groupId>
            <artifactId>gson</artifactId>
            <version>2.8.5</version>
        </dependency>
        <!--compile 'commons-codec:commons-codec:1.10'-->
        <dependency>
            <groupId>commons-codec</groupId>
            <artifactId>commons-codec</artifactId>
            <version>1.10</version>
        </dependency>
        <!--compile 'joda-time:joda-time:2.9.9'-->
        <dependency>
            <groupId>joda-time</groupId>
            <artifactId>joda-time</artifactId>
            <version>2.9.9</version>
        </dependency>
        <dependency>
            <groupId>com.google.api-client</groupId>
            <artifactId>google-api-client</artifactId>
            <version>1.27.0</version>
        </dependency>
        <dependency>
            <groupId>com.google.apis</groupId>
            <artifactId>google-api-services-dataflow</artifactId>
            <version>v1b3-rev266-1.25.0</version>
        </dependency>

        <!--compile 'org.jdbi:jdbi3:3.0.0-beta2'-->
        <dependency>
            <groupId>org.jdbi</groupId>
            <artifactId>jdbi3</artifactId>
            <version>3.0.0-beta2</version>
        </dependency>
        <!--compile 'org.jdbi:jdbi3-sqlobject:3.4.0'-->
        <dependency>
            <groupId>org.jdbi</groupId>
            <artifactId>jdbi3-sqlobject</artifactId>
            <version>3.4.0</version>
        </dependency>
        <!--compile 'org.postgresql:postgresql:42.2.5'-->
        <dependency>
            <groupId>org.postgresql</groupId>
            <artifactId>postgresql</artifactId>
            <version>42.2.5</version>
        </dependency>
        <!--compile 'org.hibernate:hibernate-core:5.3.6.Final'-->
        <dependency>
            <groupId>org.hibernate</groupId>
            <artifactId>hibernate-core</artifactId>
            <version>5.3.6.Final</version>
        </dependency>
        <!--compile 'com.google.cloud.bigtable:bigtable-hbase-1.x:1.5.0'-->
        <dependency>
            <groupId>com.google.cloud.bigtable</groupId>
            <artifactId>bigtable-hbase-2.x-shaded</artifactId>
            <version>1.5.0</version>
        </dependency>
        <!--compile 'com.google.cloud:google-cloud-bigquery:1.48.0'-->
        <dependency>
            <groupId>com.google.cloud</groupId>
            <artifactId>google-cloud-bigquery</artifactId>
            <version>1.48.0</version>
        </dependency>
        <dependency>
            <groupId>com.google.cloud</groupId>
            <artifactId>google-cloud-nio</artifactId>
            <version>0.83.0-alpha</version>
        </dependency>
        <dependency>
            <groupId>org.apache.flink</groupId>
            <artifactId>flink-clients_2.11</artifactId>
            <version>1.5.5</version>
        </dependency>

        <!-- Jackson due to jinjava dependency problems -->
        <dependency>
            <groupId>com.fasterxml.jackson.core</groupId>
            <artifactId>jackson-databind</artifactId>
            <version>2.9.9.1</version>
        </dependency>
        <dependency>
            <groupId>com.fasterxml.jackson.core</groupId>
            <artifactId>jackson-core</artifactId>
            <version>2.9.9</version>
        </dependency>
        <dependency>
            <groupId>com.fasterxml.jackson.core</groupId>
            <artifactId>jackson-annotations</artifactId>
            <version>2.9.9</version>
        </dependency>
        <dependency>
            <groupId>com.fasterxml.jackson.dataformat</groupId>
            <artifactId>jackson-dataformat-yaml</artifactId>
            <version>2.9.9</version>
        </dependency>

        <!--compile 'com.github.spullara.mustache.java:compiler:0.9.5'-->
        <dependency>
            <groupId>com.github.spullara.mustache.java</groupId>
            <artifactId>compiler</artifactId>
            <version>0.9.5</version>
        </dependency>
        <dependency>
            <groupId>com.hubspot.jinjava</groupId>
            <artifactId>jinjava</artifactId>
            <version>2.4.12</version>
            <!--exclude jackson-->
            <exclusions>
                <exclusion>
                    <groupId>com.fasterxml.jackson.core</groupId>
                    <artifactId>jackson-databind</artifactId>
                </exclusion>
                <exclusion>
                    <groupId>com.fasterxml.jackson.core</groupId>
                    <artifactId>jackson-core</artifactId>
                </exclusion>
                <exclusion>
                    <groupId>com.fasterxml.jackson.core</groupId>
                    <artifactId>jackson-annotations</artifactId>
                </exclusion>
            </exclusions>
        </dependency>
        <!--compile 'io.micrometer:micrometer-core:1.0.7'-->
        <dependency>
            <groupId>io.micrometer</groupId>
            <artifactId>micrometer-core</artifactId>
            <version>1.0.7</version>
        </dependency>
        <!--compile 'io.micrometer:micrometer-registry-prometheus:1.0.7'-->
        <dependency>
            <groupId>io.micrometer</groupId>
            <artifactId>micrometer-registry-statsd</artifactId>
            <version>1.0.7</version>
        </dependency>
        <dependency>
            <groupId>com.datadoghq</groupId>
            <artifactId>java-dogstatsd-client</artifactId>
            <version>2.6.1</version>
        </dependency>

        <dependency>
            <groupId>org.apache.kafka</groupId>
            <artifactId>kafka-clients</artifactId>
            <version>2.3.0</version>
        </dependency>

        <!-- https://mvnrepository.com/artifact/org.apache.commons/commons-exec -->
        <dependency>
            <groupId>org.apache.commons</groupId>
            <artifactId>commons-exec</artifactId>
            <version>1.3</version>
        </dependency>

        <!--compileOnly 'org.projectlombok:lombok:1.18.2'-->
        <dependency>
            <groupId>org.projectlombok</groupId>
            <artifactId>lombok</artifactId>
            <version>1.18.2</version>
            <scope>provided</scope>
        </dependency>

        <!--testCompile "io.grpc:grpc-testing:${grpcVersion}"-->
        <dependency>
            <groupId>io.grpc</groupId>
            <artifactId>grpc-testing</artifactId>
            <version>${grpcVersion}</version>
            <scope>test</scope>
        </dependency>
        <!--testCompile 'org.hamcrest:hamcrest-all:1.3'-->
        <dependency>
            <groupId>org.hamcrest</groupId>
            <artifactId>hamcrest-all</artifactId>
            <version>1.3</version>
            <scope>test</scope>
        </dependency>

        <!--testCompile 'com.jayway.jsonpath:json-path-assert:2.2.0'-->
        <dependency>
            <groupId>com.jayway.jsonpath</groupId>
            <artifactId>json-path-assert</artifactId>
            <version>2.2.0</version>
            <scope>test</scope>
        </dependency>
        <dependency>
            <groupId>org.mockito</groupId>
            <artifactId>mockito-core</artifactId>
            <version>2.23.0</version>
            <scope>test</scope>
        </dependency>
        <dependency>
            <groupId>com.squareup.okhttp3</groupId>
            <artifactId>mockwebserver</artifactId>
            <version>3.11.0</version>
            <scope>test</scope>
        </dependency>

        <dependency>
            <groupId>org.springframework</groupId>
            <artifactId>spring-test</artifactId>
            <version>5.0.8.RELEASE</version>
            <scope>test</scope>
        </dependency>
        <dependency>
            <groupId>org.springframework.boot</groupId>
            <artifactId>spring-boot-test</artifactId>
            <version>${springBootVersion}</version>
            <scope>test</scope>
        </dependency>
        <dependency>
            <groupId>org.springframework.boot</groupId>
            <artifactId>spring-boot-test-autoconfigure</artifactId>
            <version>${springBootVersion}</version>
            <scope>test</scope>
        </dependency>
        <dependency>
            <groupId>com.h2database</groupId>
            <artifactId>h2</artifactId>
            <version>1.4.198</version>
            <scope>test</scope>
        </dependency>
    </dependencies>
</project><|MERGE_RESOLUTION|>--- conflicted
+++ resolved
@@ -140,11 +140,7 @@
         <dependency>
             <groupId>com.github.gojek.feast</groupId>
             <artifactId>feast-ingestion</artifactId>
-<<<<<<< HEAD
-            <version>0.3-dev-SNAPSHOT</version>
-=======
             <version>0.3-dev-v0.1.1-g5c37ccb-180</version>
->>>>>>> e64ba8cb
         </dependency>
         <!--compile "org.springframework.boot:spring-boot-starter-web:${springBootVersion}"-->
         <dependency>
