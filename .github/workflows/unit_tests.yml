name: unit-tests

on: [pull_request]
jobs:
  unit-test-python:
    runs-on: ${{ matrix.os }}
    strategy:
      fail-fast: false
      matrix:
        python-version: [ "3.9", "3.10", "3.11"]
        os: [ ubuntu-latest, macos-13 ]
        exclude:
          - os: macos-13
            python-version: "3.9"
    env:
      OS: ${{ matrix.os }}
      PYTHON: ${{ matrix.python-version }}
    steps:
      - uses: actions/checkout@v4
      - name: Setup Python
        id: setup-python
        uses: actions/setup-python@v5
        with:
          python-version: ${{ matrix.python-version }}
          architecture: x64
<<<<<<< HEAD
      - name: Setup Go
        id: setup-go
        uses: actions/setup-go@v2
        with:
          go-version: 1.19.7
      - name: Upgrade pip version
        run: |
          pip install --upgrade "pip>=21.3.1,<23.2"
=======
>>>>>>> bf3ada8d
      - name: Install uv
        run: |
          curl -LsSf https://astral.sh/uv/install.sh | sh
      - name: Get uv cache dir
        id: uv-cache
        run: |
          echo "::set-output name=dir::$(uv cache dir)"
      - name: uv cache
        uses: actions/cache@v4
        with:
          path: ${{ steps.uv-cache.outputs.dir }}
          key: ${{ runner.os }}-${{ steps.setup-python.outputs.python-version }}-uv-${{ hashFiles(format('**/py{0}-ci-requirements.txt', env.PYTHON)) }}
      - name: Install apache-arrow on ubuntu
        if: matrix.os == 'ubuntu-latest'
        run: |
            sudo apt update
            sudo apt install -y -V ca-certificates lsb-release wget
            wget https://apache.jfrog.io/artifactory/arrow/$(lsb_release --id --short | tr 'A-Z' 'a-z')/apache-arrow-apt-source-latest-$(lsb_release --codename --short).deb
            sudo apt install -y -V ./apache-arrow-apt-source-latest-$(lsb_release --codename --short).deb
            sudo apt update
            sudo apt install -y -V "libarrow-dev=11.0.0-1"
      - name: Install apache-arrow on macos
        if: matrix.os == 'macOS-latest'
        run: |
            brew install apache-arrow
            brew install pkg-config
      - name: Install dependencies
        run: make install-python-ci-dependencies-uv
      - name: Test Python
        run: |
          make test-python-unit

  unit-test-go:
    runs-on: ubuntu-latest
    steps:
      - uses: actions/checkout@v2
      - name: Setup Python
        id: setup-python
        uses: actions/setup-python@v2
        with:
          python-version: "3.8"
      - name: Upgrade pip version
        run: |
          pip install --upgrade "pip>=22.1,<23"
      - name: Setup Go
        id: setup-go
        uses: actions/setup-go@v2
        with:
          go-version: 1.19.7
      - name: Install apache-arrow on ubuntu
        run: |
            sudo apt update
            sudo apt install -y -V ca-certificates lsb-release wget
            wget https://apache.jfrog.io/artifactory/arrow/$(lsb_release --id --short | tr 'A-Z' 'a-z')/apache-arrow-apt-source-latest-$(lsb_release --codename --short).deb
            sudo apt install -y -V ./apache-arrow-apt-source-latest-$(lsb_release --codename --short).deb
            sudo apt update
            sudo apt install -y -V "libarrow-dev=11.0.0-1"
            sudo apt install -y -V pkg-config
      - name: Test
        run: make test-go

  unit-test-ui:
    runs-on: ubuntu-latest
    env:
      NPM_TOKEN: ${{ secrets.NPM_TOKEN }}
    steps:
      - uses: actions/checkout@v4
      - uses: actions/setup-node@v3
        with:
          node-version: '17.x'
          registry-url: 'https://registry.npmjs.org'
      - name: Install yarn dependencies
        working-directory: ./ui
        run: yarn install
      - name: Build yarn rollup
        working-directory: ./ui
        run: yarn build:lib
      - name: Run yarn tests
        working-directory: ./ui
        run: yarn test --watchAll=false<|MERGE_RESOLUTION|>--- conflicted
+++ resolved
@@ -23,17 +23,6 @@
         with:
           python-version: ${{ matrix.python-version }}
           architecture: x64
-<<<<<<< HEAD
-      - name: Setup Go
-        id: setup-go
-        uses: actions/setup-go@v2
-        with:
-          go-version: 1.19.7
-      - name: Upgrade pip version
-        run: |
-          pip install --upgrade "pip>=21.3.1,<23.2"
-=======
->>>>>>> bf3ada8d
       - name: Install uv
         run: |
           curl -LsSf https://astral.sh/uv/install.sh | sh
@@ -46,35 +35,20 @@
         with:
           path: ${{ steps.uv-cache.outputs.dir }}
           key: ${{ runner.os }}-${{ steps.setup-python.outputs.python-version }}-uv-${{ hashFiles(format('**/py{0}-ci-requirements.txt', env.PYTHON)) }}
-      - name: Install apache-arrow on ubuntu
-        if: matrix.os == 'ubuntu-latest'
-        run: |
-            sudo apt update
-            sudo apt install -y -V ca-certificates lsb-release wget
-            wget https://apache.jfrog.io/artifactory/arrow/$(lsb_release --id --short | tr 'A-Z' 'a-z')/apache-arrow-apt-source-latest-$(lsb_release --codename --short).deb
-            sudo apt install -y -V ./apache-arrow-apt-source-latest-$(lsb_release --codename --short).deb
-            sudo apt update
-            sudo apt install -y -V "libarrow-dev=11.0.0-1"
-      - name: Install apache-arrow on macos
-        if: matrix.os == 'macOS-latest'
-        run: |
-            brew install apache-arrow
-            brew install pkg-config
       - name: Install dependencies
         run: make install-python-ci-dependencies-uv
       - name: Test Python
-        run: |
-          make test-python-unit
+        run: make test-python-unit
 
   unit-test-go:
     runs-on: ubuntu-latest
     steps:
-      - uses: actions/checkout@v2
+      - uses: actions/checkout@v4
       - name: Setup Python
         id: setup-python
-        uses: actions/setup-python@v2
+        uses: actions/setup-python@v5
         with:
-          python-version: "3.8"
+          python-version: "3.10"
       - name: Upgrade pip version
         run: |
           pip install --upgrade "pip>=22.1,<23"
