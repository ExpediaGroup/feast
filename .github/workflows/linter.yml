--- conflicted
+++ resolved
@@ -15,7 +15,6 @@
         with:
           python-version: "3.8"
           architecture: x64
-<<<<<<< HEAD
       - name: Setup Go
         id: setup-go
         uses: actions/setup-go@v2
@@ -24,8 +23,6 @@
       - name: Upgrade pip version
         run: |
           pip install --upgrade "pip>=21.3.1,<23.2"
-=======
->>>>>>> 2192e652
       - name: Get pip cache dir
         id: pip-cache
         run: |
