name: pr-local-integration-tests
# This runs local tests with containerized stubs of online stores. This is the main dev workflow

on:
  pull_request_target:
    types:
      - opened
      - synchronize
      - labeled

jobs:
  integration-test-python-local:
    # when using pull_request_target, all jobs MUST have this if check for 'ok-to-test' or 'approved' for security purposes.
    if:
      ((github.event.action == 'labeled' && (github.event.label.name == 'approved' || github.event.label.name == 'lgtm' || github.event.label.name == 'ok-to-test')) ||
      (github.event.action != 'labeled' && (contains(github.event.pull_request.labels.*.name, 'ok-to-test') || contains(github.event.pull_request.labels.*.name, 'approved') || contains(github.event.pull_request.labels.*.name, 'lgtm')))) &&
      github.repository == 'feast-dev/feast'
    runs-on: ${{ matrix.os }}
    strategy:
      fail-fast: false
      matrix:
        python-version: [ "3.11" ]
        os: [ ubuntu-latest ]
    env:
      OS: ${{ matrix.os }}
      PYTHON: ${{ matrix.python-version }}
    steps:
      - uses: actions/checkout@v4
        with:
          # pull_request_target runs the workflow in the context of the base repo
          # as such actions/checkout needs to be explicit configured to retrieve
          # code from the PR.
          ref: refs/pull/${{ github.event.pull_request.number }}/merge
          submodules: recursive
      - name: Setup Python
        uses: actions/setup-python@v5
        id: setup-python
        with:
          python-version: ${{ matrix.python-version }}
          architecture: x64
<<<<<<< HEAD

      - name: Setup Go
        id: setup-go
        uses: actions/setup-go@v2
        with:
          go-version: 1.19.7
      - name: Get pip cache dir
        id: pip-cache
        run: |
          echo "::set-output name=dir::$(pip cache dir)"
      - name: pip cache
        uses: actions/cache@v2
        with:
          path: |
            ${{ steps.pip-cache.outputs.dir }}
            /opt/hostedtoolcache/Python
            /Users/runner/hostedtoolcache/Python
          key: ${{ runner.os }}-${{ steps.setup-python.outputs.python-version }}-pip-${{ hashFiles(format('**/py{0}-ci-requirements.txt', env.PYTHON)) }}
          restore-keys: |
            ${{ runner.os }}-${{ steps.setup-python.outputs.python-version }}-pip-
      - name: Upgrade pip version
        run: |
          pip install --upgrade "pip>=21.3.1,<23.2"
=======
>>>>>>> bf3ada8d
      - name: Install uv
        run: curl -LsSf https://astral.sh/uv/install.sh | sh
      - name: Get uv cache dir
        id: uv-cache
        run: |
          echo "::set-output name=dir::$(uv cache dir)"
      - name: uv cache
        uses: actions/cache@v4
        with:
          path: ${{ steps.uv-cache.outputs.dir }}
          key: ${{ runner.os }}-${{ steps.setup-python.outputs.python-version }}-uv-${{ hashFiles(format('**/py{0}-ci-requirements.txt', env.PYTHON)) }}
      - name: Install pip-tools
        run: pip install pip-tools

      - name: Install apache-arrow on ubuntu
        if: matrix.os == 'ubuntu-latest'
        run: |
            sudo apt update
            sudo apt install -y -V ca-certificates lsb-release wget
            wget https://apache.jfrog.io/artifactory/arrow/$(lsb_release --id --short | tr 'A-Z' 'a-z')/apache-arrow-apt-source-latest-$(lsb_release --codename --short).deb
            sudo apt install -y -V ./apache-arrow-apt-source-latest-$(lsb_release --codename --short).deb
            sudo apt update
            sudo apt install -y -V "libarrow-dev=11.0.0-1"

      - name: Install dependencies
        run: make install-python-ci-dependencies-uv
      - name: Test local integration tests
        if: ${{ always() }}  # this will guarantee that step won't be canceled and resources won't leak
        run: make test-python-integration-local<|MERGE_RESOLUTION|>--- conflicted
+++ resolved
@@ -38,32 +38,12 @@
         with:
           python-version: ${{ matrix.python-version }}
           architecture: x64
-<<<<<<< HEAD
 
       - name: Setup Go
         id: setup-go
         uses: actions/setup-go@v2
         with:
           go-version: 1.19.7
-      - name: Get pip cache dir
-        id: pip-cache
-        run: |
-          echo "::set-output name=dir::$(pip cache dir)"
-      - name: pip cache
-        uses: actions/cache@v2
-        with:
-          path: |
-            ${{ steps.pip-cache.outputs.dir }}
-            /opt/hostedtoolcache/Python
-            /Users/runner/hostedtoolcache/Python
-          key: ${{ runner.os }}-${{ steps.setup-python.outputs.python-version }}-pip-${{ hashFiles(format('**/py{0}-ci-requirements.txt', env.PYTHON)) }}
-          restore-keys: |
-            ${{ runner.os }}-${{ steps.setup-python.outputs.python-version }}-pip-
-      - name: Upgrade pip version
-        run: |
-          pip install --upgrade "pip>=21.3.1,<23.2"
-=======
->>>>>>> bf3ada8d
       - name: Install uv
         run: curl -LsSf https://astral.sh/uv/install.sh | sh
       - name: Get uv cache dir
@@ -75,9 +55,6 @@
         with:
           path: ${{ steps.uv-cache.outputs.dir }}
           key: ${{ runner.os }}-${{ steps.setup-python.outputs.python-version }}-uv-${{ hashFiles(format('**/py{0}-ci-requirements.txt', env.PYTHON)) }}
-      - name: Install pip-tools
-        run: pip install pip-tools
-
       - name: Install apache-arrow on ubuntu
         if: matrix.os == 'ubuntu-latest'
         run: |
