name: pr-local-integration-tests
# This runs local tests with containerized stubs of online stores. This is the main dev workflow

on:
  pull_request_target:
    types:
      - opened
      - synchronize
      - labeled

jobs:
  integration-test-python-local:
    # all jobs MUST have this if check for 'ok-to-test' or 'approved' for security purposes.
    if:
      ((github.event.action == 'labeled' && (github.event.label.name == 'approved' || github.event.label.name == 'lgtm' || github.event.label.name == 'ok-to-test')) ||
      (github.event.action != 'labeled' && (contains(github.event.pull_request.labels.*.name, 'ok-to-test') || contains(github.event.pull_request.labels.*.name, 'approved') || contains(github.event.pull_request.labels.*.name, 'lgtm')))) ||
      github.repository != 'feast-dev/feast'
    runs-on: ${{ matrix.os }}
    strategy:
      fail-fast: false
      matrix:
        python-version: [ "3.8" ]
        os: [ ubuntu-latest ]
    env:
      OS: ${{ matrix.os }}
      PYTHON: ${{ matrix.python-version }}
    steps:
      - uses: actions/checkout@v3
        with:
          # pull_request_target runs the workflow in the context of the base repo
          # as such actions/checkout needs to be explicit configured to retrieve
          # code from the PR.
          ref: refs/pull/${{ github.event.pull_request.number }}/merge
          submodules: recursive
      - name: Setup Python
        uses: actions/setup-python@v3
        id: setup-python
        with:
          python-version: ${{ matrix.python-version }}
          architecture: x64
<<<<<<< HEAD

      - name: Setup Go
        id: setup-go
        uses: actions/setup-go@v2
        with:
          go-version: 1.19.7

      - name: Upgrade pip version
        run: |
          pip install --upgrade "pip>=21.3.1,<23.2"
=======
>>>>>>> 2192e652
      - name: Get pip cache dir
        id: pip-cache
        run: |
          echo "::set-output name=dir::$(pip cache dir)"
      - name: pip cache
        uses: actions/cache@v2
        with:
          path: |
            ${{ steps.pip-cache.outputs.dir }}
            /opt/hostedtoolcache/Python
            /Users/runner/hostedtoolcache/Python
          key: ${{ runner.os }}-${{ steps.setup-python.outputs.python-version }}-pip-${{ hashFiles(format('**/py{0}-ci-requirements.txt', env.PYTHON)) }}
          restore-keys: |
            ${{ runner.os }}-${{ steps.setup-python.outputs.python-version }}-pip-
      - name: Upgrade pip version
        run: |
          pip install --upgrade "pip>=21.3.1,<23.2"
      - name: Install pip-tools
        run: pip install pip-tools

      - name: Install apache-arrow on ubuntu
        if: matrix.os == 'ubuntu-latest'
        run: |
            sudo apt update
            sudo apt install -y -V ca-certificates lsb-release wget
            wget https://apache.jfrog.io/artifactory/arrow/$(lsb_release --id --short | tr 'A-Z' 'a-z')/apache-arrow-apt-source-latest-$(lsb_release --codename --short).deb
            sudo apt install -y -V ./apache-arrow-apt-source-latest-$(lsb_release --codename --short).deb
            sudo apt update
            sudo apt install -y -V "libarrow-dev=11.0.0-1"

      - name: Install dependencies
        run: make install-python-ci-dependencies
      - name: Test local integration tests
        if: ${{ always() }}  # this will guarantee that step won't be canceled and resources won't leak
        env:
          FEAST_USAGE: "False"
          IS_TEST: "True"
          FEAST_LOCAL_ONLINE_CONTAINER: "True"
          FEAST_IS_LOCAL_TEST: "True"
        run: pytest -n 8 --cov=./ --cov-report=xml --color=yes --integration -k "not gcs_registry and not s3_registry and not test_lambda_materialization and not test_snowflake_materialization" sdk/python/tests<|MERGE_RESOLUTION|>--- conflicted
+++ resolved
@@ -38,19 +38,12 @@
         with:
           python-version: ${{ matrix.python-version }}
           architecture: x64
-<<<<<<< HEAD
 
       - name: Setup Go
         id: setup-go
         uses: actions/setup-go@v2
         with:
           go-version: 1.19.7
-
-      - name: Upgrade pip version
-        run: |
-          pip install --upgrade "pip>=21.3.1,<23.2"
-=======
->>>>>>> 2192e652
       - name: Get pip cache dir
         id: pip-cache
         run: |
