--- conflicted
+++ resolved
@@ -497,11 +497,7 @@
    * @param limit Maximum number of results to return.
    * @param reverseSortOrder If true, the results will be returned in descending order.
    * @param project The Feast project to retrieve features from.
-<<<<<<< HEAD
-=======
    * @param includeMetadata If true, includes metadata in the response.
->>>>>>> f4538b15
-   * @return List of {@link RangeRow} containing retrieved data fields.
    */
   public List<RangeRow> getOnlineFeaturesRange(
       List<String> featureRefs,
