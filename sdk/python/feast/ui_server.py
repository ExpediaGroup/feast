--- conflicted
+++ resolved
@@ -51,22 +51,6 @@
 
     async_refresh()
 
-<<<<<<< HEAD
-    ui_dir = importlib_resources.files(__name__) / "ui/build/"
-    # Initialize with the projects-list.json file
-    with open(str(ui_dir) + "projects-list.json", mode="w") as f:
-        projects_dict = {
-            "projects": [
-                {
-                    "name": "Project",
-                    "description": "Test project",
-                    "id": project_id,
-                    "registryPath": f"{root_path}/registry",
-                }
-            ]
-        }
-        f.write(json.dumps(projects_dict))
-=======
     ui_dir_ref = importlib_resources.files(__name__) / "ui/build/"
     with importlib_resources.as_file(ui_dir_ref) as ui_dir:
         # Initialize with the projects-list.json file
@@ -82,7 +66,6 @@
                 ]
             }
             f.write(json.dumps(projects_dict))
->>>>>>> 936ecfda
 
     @app.get("/registry")
     def read_registry():
