import json
import threading
from importlib import resources as importlib_resources
from typing import Callable, Optional

import uvicorn
from fastapi import FastAPI, Response, status
from fastapi.middleware.cors import CORSMiddleware
from fastapi.staticfiles import StaticFiles
from pydantic import BaseModel

import feast


class SaveDocumentRequest(BaseModel):
    file_path: str
    data: dict


def get_app(
    store: "feast.FeatureStore",
    project_id: str,
    registry_ttl_secs: int,
    root_path: str = "",
):
    app = FastAPI()

    app.add_middleware(
        CORSMiddleware,
        allow_origins=["*"],
        allow_credentials=True,
        allow_methods=["*"],
        allow_headers=["*"],
    )

    # Asynchronously refresh registry, notifying shutdown and canceling the active timer if the app is shutting down
    registry_proto = None
    shutting_down = False
    active_timer: Optional[threading.Timer] = None

    def async_refresh():
        store.refresh_registry()
        nonlocal registry_proto
        registry_proto = store.registry.proto()
        if shutting_down:
            return
        nonlocal active_timer
        active_timer = threading.Timer(registry_ttl_secs, async_refresh)
        active_timer.start()

    @app.on_event("shutdown")
    def shutdown_event():
        nonlocal shutting_down
        shutting_down = True
        if active_timer:
            active_timer.cancel()

    async_refresh()

    ui_dir_ref = importlib_resources.files(__spec__.parent) / "ui/build/"  # type: ignore[name-defined, arg-type]
    with importlib_resources.as_file(ui_dir_ref) as ui_dir:
        # Initialize with the projects-list.json file
        with ui_dir.joinpath("projects-list.json").open(mode="w") as f:
            projects_dict = {
                "projects": [
                    {
                        "name": "Project",
                        "description": "Test project",
                        "id": project_id,
                        "registryPath": f"{root_path}/registry",
                    }
                ]
            }
            f.write(json.dumps(projects_dict))

    @app.get("/registry")
    def read_registry():
        if registry_proto is None:
            return Response(
                status_code=status.HTTP_503_SERVICE_UNAVAILABLE
            )  # Service Unavailable
        return Response(
            content=registry_proto.SerializeToString(),
            media_type="application/octet-stream",
        )

    @app.get("/health")
    def health():
<<<<<<< HEAD
        return Response(status_code=status.HTTP_200_OK)
=======
        return (
            Response(status_code=status.HTTP_200_OK)
            if registry_proto
            else Response(status_code=status.HTTP_503_SERVICE_UNAVAILABLE)
        )
>>>>>>> 9728cde4

    @app.post("/save-document")
    async def save_document_endpoint(request: SaveDocumentRequest):
        try:
            import os
            from pathlib import Path

            file_path = Path(request.file_path).resolve()
            if not str(file_path).startswith(os.getcwd()):
                return {"error": "Invalid file path"}

            base_name = file_path.stem
            labels_file = file_path.parent / f"{base_name}-labels.json"

            with open(labels_file, "w", encoding="utf-8") as file:
                json.dump(request.data, file, indent=2, ensure_ascii=False)

            return {"success": True, "saved_to": str(labels_file)}
        except Exception as e:
            return {"error": str(e)}

    # For all other paths (such as paths that would otherwise be handled by react router), pass to React
    @app.api_route("/p/{path_name:path}", methods=["GET"])
    def catch_all():
        filename = ui_dir.joinpath("index.html")

        with open(filename) as f:
            content = f.read()

        return Response(content, media_type="text/html")

    app.mount(
        "/",
        StaticFiles(directory=ui_dir, html=True),
        name="site",
    )

    return app


def start_server(
    store: "feast.FeatureStore",
    host: str,
    port: int,
    get_registry_dump: Callable,
    project_id: str,
    registry_ttl_sec: int,
    root_path: str = "",
    tls_key_path: str = "",
    tls_cert_path: str = "",
):
    app = get_app(
        store,
        project_id,
        registry_ttl_sec,
        root_path,
    )
    if tls_key_path and tls_cert_path:
        uvicorn.run(
            app,
            host=host,
            port=port,
            ssl_keyfile=tls_key_path,
            ssl_certfile=tls_cert_path,
        )
    else:
        uvicorn.run(app, host=host, port=port)<|MERGE_RESOLUTION|>--- conflicted
+++ resolved
@@ -86,15 +86,11 @@
 
     @app.get("/health")
     def health():
-<<<<<<< HEAD
-        return Response(status_code=status.HTTP_200_OK)
-=======
         return (
             Response(status_code=status.HTTP_200_OK)
             if registry_proto
             else Response(status_code=status.HTTP_503_SERVICE_UNAVAILABLE)
         )
->>>>>>> 9728cde4
 
     @app.post("/save-document")
     async def save_document_endpoint(request: SaveDocumentRequest):
