import copy
import functools
import inspect
import warnings
from types import FunctionType
from typing import Any, Optional, Union, get_type_hints

import dill
import pandas as pd
import pyarrow
from typeguard import typechecked

from feast.base_feature_view import BaseFeatureView
from feast.data_source import RequestSource
from feast.errors import RegistryInferenceFailure, SpecifiedFeaturesNotPresentError
from feast.feature_view import FeatureView
from feast.feature_view_projection import FeatureViewProjection
from feast.field import Field, from_value_type
from feast.protos.feast.core.OnDemandFeatureView_pb2 import (
    OnDemandFeatureView as OnDemandFeatureViewProto,
)
from feast.protos.feast.core.OnDemandFeatureView_pb2 import (
    OnDemandFeatureViewMeta,
    OnDemandFeatureViewSpec,
    OnDemandSource,
)
from feast.protos.feast.core.Transformation_pb2 import (
    FeatureTransformationV2 as FeatureTransformationProto,
)
from feast.protos.feast.core.Transformation_pb2 import (
    UserDefinedFunctionV2 as UserDefinedFunctionProto,
)
from feast.transformation.pandas_transformation import PandasTransformation
from feast.transformation.python_transformation import PythonTransformation
from feast.transformation.substrait_transformation import SubstraitTransformation
from feast.utils import _utc_now
from feast.value_type import ValueType

warnings.simplefilter("once", DeprecationWarning)


@typechecked
class OnDemandFeatureView(BaseFeatureView):
    """
    [Experimental] An OnDemandFeatureView defines a logical group of features that are
    generated by applying a transformation on a set of input sources, such as feature
    views and request data sources.

    Attributes:
        name: The unique name of the on demand feature view.
        features: The list of features in the output of the on demand feature view.
        source_feature_view_projections: A map from input source names to actual input
            sources with type FeatureViewProjection.
        source_request_sources: A map from input source names to the actual input
            sources with type RequestSource.
        feature_transformation: The user defined transformation.
        description: A human-readable description.
        tags: A dictionary of key-value pairs to store arbitrary metadata.
        owner: The owner of the on demand feature view, typically the email of the primary
            maintainer.
    """

    name: str
    features: list[Field]
    source_feature_view_projections: dict[str, FeatureViewProjection]
    source_request_sources: dict[str, RequestSource]
    feature_transformation: Union[
        PandasTransformation, PythonTransformation, SubstraitTransformation
    ]
    mode: str
    description: str
    tags: dict[str, str]
    owner: str

    def __init__(  # noqa: C901
        self,
        *,
        name: str,
        schema: list[Field],
        sources: list[
            Union[
                FeatureView,
                RequestSource,
                FeatureViewProjection,
            ]
        ],
        udf: Optional[FunctionType] = None,
        udf_string: str = "",
        feature_transformation: Union[
            PandasTransformation, PythonTransformation, SubstraitTransformation
        ],
        mode: str = "pandas",
        description: str = "",
        tags: Optional[dict[str, str]] = None,
        owner: str = "",
    ):
        """
        Creates an OnDemandFeatureView object.

        Args:
            name: The unique name of the on demand feature view.
            schema: The list of features in the output of the on demand feature view, after
                the transformation has been applied.
            sources: A map from input source names to the actual input sources, which may be
                feature views, or request data sources. These sources serve as inputs to the udf,
                which will refer to them by name.
            udf (deprecated): The user defined transformation function, which must take pandas
                dataframes as inputs.
            udf_string (deprecated): The source code version of the udf (for diffing and displaying in Web UI)
            feature_transformation: The user defined transformation.
            mode: Mode of execution (e.g., Pandas or Python native)
            description (optional): A human-readable description.
            tags (optional): A dictionary of key-value pairs to store arbitrary metadata.
            owner (optional): The owner of the on demand feature view, typically the email
                of the primary maintainer.
        """
        super().__init__(
            name=name,
            features=schema,
            description=description,
            tags=tags,
            owner=owner,
        )

        self.mode = mode.lower()

        if self.mode not in {"python", "pandas", "substrait"}:
            raise ValueError(
                f"Unknown mode {self.mode}. OnDemandFeatureView only supports python or pandas UDFs and substrait."
            )

        if not feature_transformation:
            if udf:
                warnings.warn(
                    "udf and udf_string parameters are deprecated. Please use transformation=PandasTransformation(udf, udf_string) instead.",
                    DeprecationWarning,
                )
                # Note inspecting the return signature won't work with isinstance so this is the best alternative
                if self.mode == "pandas":
                    feature_transformation = PandasTransformation(udf, udf_string)
                elif self.mode == "python":
                    feature_transformation = PythonTransformation(udf, udf_string)
            else:
                raise ValueError(
                    "OnDemandFeatureView needs to be initialized with either feature_transformation or udf arguments"
                )

        self.source_feature_view_projections: dict[str, FeatureViewProjection] = {}
        self.source_request_sources: dict[str, RequestSource] = {}
        for odfv_source in sources:
            if isinstance(odfv_source, RequestSource):
                self.source_request_sources[odfv_source.name] = odfv_source
            elif isinstance(odfv_source, FeatureViewProjection):
                self.source_feature_view_projections[odfv_source.name] = odfv_source
            else:
                self.source_feature_view_projections[odfv_source.name] = (
                    odfv_source.projection
                )

        self.feature_transformation = feature_transformation

    @property
    def proto_class(self) -> type[OnDemandFeatureViewProto]:
        return OnDemandFeatureViewProto

    def __copy__(self):
        fv = OnDemandFeatureView(
            name=self.name,
            schema=self.features,
            sources=list(self.source_feature_view_projections.values())
            + list(self.source_request_sources.values()),
            feature_transformation=self.feature_transformation,
            mode=self.mode,
            description=self.description,
            tags=self.tags,
            owner=self.owner,
        )
        fv.projection = copy.copy(self.projection)
        return fv

    def __eq__(self, other):
        if not isinstance(other, OnDemandFeatureView):
            raise TypeError(
                "Comparisons should only involve OnDemandFeatureView class objects."
            )

        if not super().__eq__(other):
            return False

        if (
            self.source_feature_view_projections
            != other.source_feature_view_projections
            or self.source_request_sources != other.source_request_sources
            or self.mode != other.mode
            or self.feature_transformation != other.feature_transformation
        ):
            return False

        return True

    def __hash__(self):
        return super().__hash__()

    def to_proto(self) -> OnDemandFeatureViewProto:
        """
        Converts an on demand feature view object to its protobuf representation.

        Returns:
            A OnDemandFeatureViewProto protobuf.
        """
        meta = OnDemandFeatureViewMeta()
        if self.created_timestamp:
            meta.created_timestamp.FromDatetime(self.created_timestamp)
        if self.last_updated_timestamp:
            meta.last_updated_timestamp.FromDatetime(self.last_updated_timestamp)
        sources = {}
        for source_name, fv_projection in self.source_feature_view_projections.items():
            sources[source_name] = OnDemandSource(
                feature_view_projection=fv_projection.to_proto()
            )
        for (
            source_name,
            request_sources,
        ) in self.source_request_sources.items():
            sources[source_name] = OnDemandSource(
                request_data_source=request_sources.to_proto()
            )

        feature_transformation = FeatureTransformationProto(
            user_defined_function=(
                self.feature_transformation.to_proto()
                if isinstance(
                    self.feature_transformation,
                    (PandasTransformation, PythonTransformation),
                )
                else None
            ),
            substrait_transformation=(
                self.feature_transformation.to_proto()
                if isinstance(self.feature_transformation, SubstraitTransformation)
                else None
            ),
        )
        spec = OnDemandFeatureViewSpec(
            name=self.name,
            features=[feature.to_proto() for feature in self.features],
            sources=sources,
            feature_transformation=feature_transformation,
            mode=self.mode,
            description=self.description,
            tags=self.tags,
            owner=self.owner,
        )

        return OnDemandFeatureViewProto(spec=spec, meta=meta)

    @classmethod
    def from_proto(
        cls,
        on_demand_feature_view_proto: OnDemandFeatureViewProto,
        skip_udf: bool = False,
    ):
        """
        Creates an on demand feature view from a protobuf representation.

        Args:
            on_demand_feature_view_proto: A protobuf representation of an on-demand feature view.
            skip_udf: A boolean indicating whether to skip loading the udf

        Returns:
            A OnDemandFeatureView object based on the on-demand feature view protobuf.
        """
        sources = []
        for (
            _,
            on_demand_source,
        ) in on_demand_feature_view_proto.spec.sources.items():
            if on_demand_source.WhichOneof("source") == "feature_view":
                sources.append(
                    FeatureView.from_proto(on_demand_source.feature_view).projection
                )
            elif on_demand_source.WhichOneof("source") == "feature_view_projection":
                sources.append(
                    FeatureViewProjection.from_proto(
                        on_demand_source.feature_view_projection
                    )
                )
            else:
                sources.append(
                    RequestSource.from_proto(on_demand_source.request_data_source)
                )

        if (
            on_demand_feature_view_proto.spec.feature_transformation.WhichOneof(
                "transformation"
            )
            == "user_defined_function"
            and on_demand_feature_view_proto.spec.feature_transformation.user_defined_function.body_text
            != ""
            and on_demand_feature_view_proto.spec.mode == "pandas"
        ):
            transformation = PandasTransformation.from_proto(
                on_demand_feature_view_proto.spec.feature_transformation.user_defined_function
            )
        elif (
            on_demand_feature_view_proto.spec.feature_transformation.WhichOneof(
                "transformation"
            )
            == "user_defined_function"
            and on_demand_feature_view_proto.spec.feature_transformation.user_defined_function.body_text
            != ""
            and on_demand_feature_view_proto.spec.mode == "python"
        ):
            transformation = PythonTransformation.from_proto(
                on_demand_feature_view_proto.spec.feature_transformation.user_defined_function
            )
        elif (
            on_demand_feature_view_proto.spec.feature_transformation.WhichOneof(
                "transformation"
            )
            == "substrait_transformation"
        ):
            transformation = SubstraitTransformation.from_proto(
                on_demand_feature_view_proto.spec.feature_transformation.substrait_transformation
            )
        elif (
            hasattr(on_demand_feature_view_proto.spec, "user_defined_function")
            and on_demand_feature_view_proto.spec.feature_transformation.user_defined_function.body_text
            == ""
        ):
            backwards_compatible_udf = UserDefinedFunctionProto(
                name=on_demand_feature_view_proto.spec.user_defined_function.name,
                body=on_demand_feature_view_proto.spec.user_defined_function.body,
                body_text=on_demand_feature_view_proto.spec.user_defined_function.body_text,
            )
            transformation = PandasTransformation.from_proto(
                user_defined_function_proto=backwards_compatible_udf,
            )
        else:
            raise ValueError("At least one transformation type needs to be provided")

        on_demand_feature_view_obj = cls(
            name=on_demand_feature_view_proto.spec.name,
            schema=[
                Field(
                    name=feature.name,
                    dtype=from_value_type(ValueType(feature.value_type)),
                )
                for feature in on_demand_feature_view_proto.spec.features
            ],
            sources=sources,
            feature_transformation=transformation,
            mode=on_demand_feature_view_proto.spec.mode or "pandas",
            description=on_demand_feature_view_proto.spec.description,
            tags=dict(on_demand_feature_view_proto.spec.tags),
            owner=on_demand_feature_view_proto.spec.owner,
        )

        # FeatureViewProjections are not saved in the OnDemandFeatureView proto.
        # Create the default projection.
        on_demand_feature_view_obj.projection = FeatureViewProjection.from_definition(
            on_demand_feature_view_obj
        )

        if on_demand_feature_view_proto.meta.HasField("created_timestamp"):
            on_demand_feature_view_obj.created_timestamp = (
                on_demand_feature_view_proto.meta.created_timestamp.ToDatetime()
            )
        if on_demand_feature_view_proto.meta.HasField("last_updated_timestamp"):
            on_demand_feature_view_obj.last_updated_timestamp = (
                on_demand_feature_view_proto.meta.last_updated_timestamp.ToDatetime()
            )

        return on_demand_feature_view_obj

    def get_request_data_schema(self) -> dict[str, ValueType]:
        schema: dict[str, ValueType] = {}
        for request_source in self.source_request_sources.values():
            if isinstance(request_source.schema, list):
                new_schema = {}
                for field in request_source.schema:
                    new_schema[field.name] = field.dtype.to_value_type()
                schema.update(new_schema)
            elif isinstance(request_source.schema, dict):
                schema.update(request_source.schema)
            else:
                raise TypeError(
                    f"Request source schema is not correct type: ${str(type(request_source.schema))}"
                )
        return schema

    def _get_projected_feature_name(self, feature: str) -> str:
        return f"{self.projection.name_to_use()}__{feature}"

    def transform_ibis(
        self,
        ibis_table,
        full_feature_names: bool = False,
    ):
        from ibis.expr.types import Table

        if not isinstance(ibis_table, Table):
            raise TypeError("transform_ibis only accepts ibis.expr.types.Table")

        if not isinstance(self.feature_transformation, SubstraitTransformation):
            raise TypeError(
                "The feature_transformation is not SubstraitTransformation type while calling transform_ibis()."
            )

        columns_to_cleanup = []
        for source_fv_projection in self.source_feature_view_projections.values():
            for feature in source_fv_projection.features:
                full_feature_ref = f"{source_fv_projection.name}__{feature.name}"
                if full_feature_ref in ibis_table.columns:
                    # Make sure the partial feature name is always present
                    ibis_table = ibis_table.mutate(
                        **{feature.name: ibis_table[full_feature_ref]}
                    )
                    columns_to_cleanup.append(feature.name)
                elif feature.name in ibis_table.columns:
                    ibis_table = ibis_table.mutate(
                        **{full_feature_ref: ibis_table[feature.name]}
                    )
                    columns_to_cleanup.append(full_feature_ref)

        transformed_table = self.feature_transformation.transform_ibis(ibis_table)

        transformed_table = transformed_table.drop(*columns_to_cleanup)

        rename_columns: dict[str, str] = {}
        for feature in self.features:
            short_name = feature.name
            long_name = self._get_projected_feature_name(feature.name)
            if short_name in transformed_table.columns and full_feature_names:
                rename_columns[short_name] = long_name
            elif not full_feature_names:
                rename_columns[long_name] = short_name

        for rename_from, rename_to in rename_columns.items():
            if rename_from in transformed_table.columns:
                transformed_table = transformed_table.rename(**{rename_to: rename_from})

        return transformed_table

    def transform_arrow(
        self,
        pa_table: pyarrow.Table,
        full_feature_names: bool = False,
    ) -> pyarrow.Table:
        if not isinstance(pa_table, pyarrow.Table):
            raise TypeError("transform_arrow only accepts pyarrow.Table")
        columns_to_cleanup = []
        for source_fv_projection in self.source_feature_view_projections.values():
            for feature in source_fv_projection.features:
                full_feature_ref = f"{source_fv_projection.name}__{feature.name}"
                if full_feature_ref in pa_table.column_names:
                    # Make sure the partial feature name is always present
                    pa_table = pa_table.append_column(
                        feature.name, pa_table[full_feature_ref]
                    )
                    columns_to_cleanup.append(feature.name)
                elif feature.name in pa_table.column_names:
                    # Make sure the full feature name is always present
                    pa_table = pa_table.append_column(
                        full_feature_ref, pa_table[feature.name]
                    )
                    columns_to_cleanup.append(full_feature_ref)

        df_with_transformed_features: pyarrow.Table = (
            self.feature_transformation.transform_arrow(pa_table, self.features)
        )

        # Work out whether the correct columns names are used.
        rename_columns: dict[str, str] = {}
        for feature in self.features:
            short_name = feature.name
            long_name = self._get_projected_feature_name(feature.name)
            if (
                short_name in df_with_transformed_features.column_names
                and full_feature_names
            ):
                rename_columns[short_name] = long_name
            elif not full_feature_names:
                rename_columns[long_name] = short_name

        # Cleanup extra columns used for transformation
        for col in columns_to_cleanup:
            if col in df_with_transformed_features.column_names:
                df_with_transformed_features = df_with_transformed_features.drop(col)
        return df_with_transformed_features.rename_columns(
            [
                rename_columns.get(c, c)
                for c in df_with_transformed_features.column_names
            ]
        )

    def transform_dict(
        self,
        feature_dict: dict[str, Any],  # type: ignore
    ) -> dict[str, Any]:
        # we need a mapping from full feature name to short and back to do a renaming
        # The simplest thing to do is to make the full reference, copy the columns with the short reference
        # and rerun
        columns_to_cleanup: list[str] = []
        for source_fv_projection in self.source_feature_view_projections.values():
            for feature in source_fv_projection.features:
                full_feature_ref = f"{source_fv_projection.name}__{feature.name}"
                if full_feature_ref in feature_dict.keys():
                    # Make sure the partial feature name is always present
                    feature_dict[feature.name] = feature_dict[full_feature_ref]
                    columns_to_cleanup.append(str(feature.name))
                elif feature.name in feature_dict.keys():
                    # Make sure the full feature name is always present
                    feature_dict[full_feature_ref] = feature_dict[feature.name]
                    columns_to_cleanup.append(str(full_feature_ref))

        output_dict: dict[str, Any] = self.feature_transformation.transform(
            feature_dict
        )
        for feature_name in columns_to_cleanup:
            del output_dict[feature_name]
        return output_dict

    def infer_features(self) -> None:
        inferred_features = self.feature_transformation.infer_features(
            self._construct_random_input()
        )

        if self.features:
            missing_features = []
            for specified_feature in self.features:
                if specified_feature not in inferred_features:
                    missing_features.append(specified_feature)
            if missing_features:
                raise SpecifiedFeaturesNotPresentError(
                    missing_features, inferred_features, self.name
                )
        else:
            self.features = inferred_features

        if not self.features:
            raise RegistryInferenceFailure(
                "OnDemandFeatureView",
                f"Could not infer Features for the feature view '{self.name}'.",
            )

    def _construct_random_input(self) -> dict[str, list[Any]]:
        rand_dict_value: dict[ValueType, list[Any]] = {
            ValueType.BYTES: [str.encode("hello world")],
            ValueType.STRING: ["hello world"],
            ValueType.INT32: [1],
            ValueType.INT64: [1],
            ValueType.DOUBLE: [1.0],
            ValueType.FLOAT: [1.0],
            ValueType.BOOL: [True],
            ValueType.UNIX_TIMESTAMP: [_utc_now()],
            ValueType.BYTES_LIST: [[str.encode("hello world")]],
            ValueType.STRING_LIST: [["hello world"]],
            ValueType.INT32_LIST: [[1]],
            ValueType.INT64_LIST: [[1]],
            ValueType.DOUBLE_LIST: [[1.0]],
            ValueType.FLOAT_LIST: [[1.0]],
            ValueType.BOOL_LIST: [[True]],
            ValueType.UNIX_TIMESTAMP_LIST: [[_utc_now()]],
        }

        feature_dict = {}
        for feature_view_projection in self.source_feature_view_projections.values():
            for feature in feature_view_projection.features:
                feature_dict[f"{feature_view_projection.name}__{feature.name}"] = (
                    rand_dict_value.get(feature.dtype.to_value_type(), [None])
                )
                feature_dict[f"{feature.name}"] = rand_dict_value.get(
                    feature.dtype.to_value_type(), [None]
                )
        for request_data in self.source_request_sources.values():
            for field in request_data.schema:
                feature_dict[f"{field.name}"] = rand_dict_value.get(
                    field.dtype.to_value_type(), [None]
                )

        return feature_dict

    @staticmethod
    def get_requested_odfvs(
        feature_refs, project, registry
    ) -> list["OnDemandFeatureView"]:
        all_on_demand_feature_views = registry.list_on_demand_feature_views(
            project, allow_cache=True
        )
        requested_on_demand_feature_views: list[OnDemandFeatureView] = []
        for odfv in all_on_demand_feature_views:
            for feature in odfv.features:
                if f"{odfv.name}:{feature.name}" in feature_refs:
                    requested_on_demand_feature_views.append(odfv)
                    break
        return requested_on_demand_feature_views


def on_demand_feature_view(
    *,
    schema: list[Field],
    sources: list[
        Union[
            FeatureView,
            RequestSource,
            FeatureViewProjection,
        ]
    ],
    mode: str = "pandas",
    description: str = "",
    tags: Optional[dict[str, str]] = None,
    owner: str = "",
):
    """
    Creates an OnDemandFeatureView object with the given user function as udf.

    Args:
        schema: The list of features in the output of the on demand feature view, after
            the transformation has been applied.
        sources: A map from input source names to the actual input sources, which may be
            feature views, or request data sources. These sources serve as inputs to the udf,
            which will refer to them by name.
        mode: The mode of execution (e.g,. Pandas or Python Native)
        description (optional): A human-readable description.
        tags (optional): A dictionary of key-value pairs to store arbitrary metadata.
        owner (optional): The owner of the on demand feature view, typically the email
            of the primary maintainer.
    """

    def mainify(obj) -> None:
        # Needed to allow dill to properly serialize the udf. Otherwise, clients will need to have a file with the same
        # name as the original file defining the ODFV.
        if obj.__module__ != "__main__":
            obj.__module__ = "__main__"

    def decorator(user_function):
<<<<<<< HEAD
        # get_type_hints will resolve the forward references based on the
        # current global and local namespace, giving you the actual type
        # objects instead of strings.

        # signature function to get the return annotation, can sometimes
        # return it as a string if the annotation itself was defined using
        # forward references

=======
>>>>>>> 88517220
        return_annotation = get_type_hints(user_function).get("return", inspect._empty)
        udf_string = dill.source.getsource(user_function)
        mainify(user_function)
        if mode == "pandas":
            if return_annotation not in (inspect._empty, pd.DataFrame):
                raise TypeError(
                    f"return signature for {user_function} is {return_annotation} but should be pd.DataFrame"
                )
            transformation = PandasTransformation(user_function, udf_string)
        elif mode == "python":
            if return_annotation not in (inspect._empty, dict[str, Any]):
                raise TypeError(
                    f"return signature for {user_function} is {return_annotation} but should be dict[str, Any]"
                )
            transformation = PythonTransformation(user_function, udf_string)
        elif mode == "substrait":
            from ibis.expr.types.relations import Table

            if return_annotation not in (inspect._empty, Table):
                raise TypeError(
                    f"return signature for {user_function} is {return_annotation} but should be ibis.expr.types.relations.Table"
                )
            transformation = SubstraitTransformation.from_ibis(user_function, sources)

        on_demand_feature_view_obj = OnDemandFeatureView(
            name=user_function.__name__,
            sources=sources,
            schema=schema,
            feature_transformation=transformation,
            mode=mode,
            description=description,
            tags=tags,
            owner=owner,
        )
        functools.update_wrapper(
            wrapper=on_demand_feature_view_obj, wrapped=user_function
        )
        return on_demand_feature_view_obj

    return decorator


def _empty_odfv_udf_fn(x: Any) -> Any:
    # just an identity mapping, otherwise we risk tripping some downstream tests
    return x<|MERGE_RESOLUTION|>--- conflicted
+++ resolved
@@ -227,19 +227,15 @@
             )
 
         feature_transformation = FeatureTransformationProto(
-            user_defined_function=(
-                self.feature_transformation.to_proto()
-                if isinstance(
-                    self.feature_transformation,
-                    (PandasTransformation, PythonTransformation),
-                )
-                else None
-            ),
-            substrait_transformation=(
-                self.feature_transformation.to_proto()
-                if isinstance(self.feature_transformation, SubstraitTransformation)
-                else None
-            ),
+            user_defined_function=self.feature_transformation.to_proto()
+            if isinstance(
+                self.feature_transformation,
+                (PandasTransformation, PythonTransformation),
+            )
+            else None,
+            substrait_transformation=self.feature_transformation.to_proto()
+            if isinstance(self.feature_transformation, SubstraitTransformation)
+            else None,
         )
         spec = OnDemandFeatureViewSpec(
             name=self.name,
@@ -635,17 +631,6 @@
             obj.__module__ = "__main__"
 
     def decorator(user_function):
-<<<<<<< HEAD
-        # get_type_hints will resolve the forward references based on the
-        # current global and local namespace, giving you the actual type
-        # objects instead of strings.
-
-        # signature function to get the return annotation, can sometimes
-        # return it as a string if the annotation itself was defined using
-        # forward references
-
-=======
->>>>>>> 88517220
         return_annotation = get_type_hints(user_function).get("return", inspect._empty)
         udf_string = dill.source.getsource(user_function)
         mainify(user_function)
