--- conflicted
+++ resolved
@@ -12,11 +12,7 @@
 # See the License for the specific language governing permissions and
 # limitations under the License.
 
-<<<<<<< HEAD
-import logging
-=======
 import json
->>>>>>> 936ecfda
 from collections import defaultdict
 from datetime import datetime, timezone
 from typing import (
@@ -57,8 +53,6 @@
 # null timestamps get converted to -9223372036854775808
 NULL_TIMESTAMP_INT_VALUE = np.datetime64("NaT").astype(int)
 
-logger = logging.getLogger(__name__)
-
 
 def feast_value_type_to_python_type(field_value_proto: ProtoValue) -> Any:
     """
@@ -83,11 +77,9 @@
     # Convert UNIX_TIMESTAMP values to `datetime`
     if val_attr == "unix_timestamp_list_val":
         val = [
-            (
-                datetime.fromtimestamp(v, tz=timezone.utc)
-                if v != NULL_TIMESTAMP_INT_VALUE
-                else None
-            )
+            datetime.fromtimestamp(v, tz=timezone.utc)
+            if v != NULL_TIMESTAMP_INT_VALUE
+            else None
             for v in val
         ]
     elif val_attr == "unix_timestamp_val":
@@ -265,10 +257,8 @@
     return type_map[type_str]
 
 
-def _type_err(item, dtype, values):
-    raise TypeError(
-        f'Value "{item}" from "{values}" is of type {type(item)} not of type {dtype}'
-    )
+def _type_err(item, dtype):
+    raise TypeError(f'Value "{item}" is of type {type(item)} not of type {dtype}')
 
 
 PYTHON_LIST_VALUE_TYPE_TO_PROTO_VALUE: Dict[
@@ -302,11 +292,9 @@
     ValueType.INT32: ("int32_val", lambda x: int(x), None),
     ValueType.INT64: (
         "int64_val",
-        lambda x: (
-            int(x.timestamp())
-            if isinstance(x, pd._libs.tslibs.timestamps.Timestamp)
-            else int(x)
-        ),
+        lambda x: int(x.timestamp())
+        if isinstance(x, pd._libs.tslibs.timestamps.Timestamp)
+        else int(x),
         None,
     ),
     ValueType.FLOAT: ("float_val", lambda x: float(x), None),
@@ -382,46 +370,32 @@
             if sample is not None and not all(
                 type(item) in valid_types for item in sample
             ):
-                for item in sample:
-                    if type(item) not in valid_types:
-                        if feast_value_type in [
-                            ValueType.INT32_LIST,
-                            ValueType.INT64_LIST,
-                        ]:
-                            if not any(np.isnan(item) for item in sample):
-                                logger.error(
-                                    "Array of Int32 or Int64 type has NULL values. Numpy upcasts to Float64 automatically."
-                                )
-                        raise _type_err(item, valid_types, sample)
+                first_invalid = next(
+                    item for item in sample if type(item) not in valid_types
+                )
+                raise _type_err(first_invalid, valid_types[0])
 
             if feast_value_type == ValueType.UNIX_TIMESTAMP_LIST:
-
+                int_timestamps_lists = (
+                    _python_datetime_to_int_timestamp(value) for value in values
+                )
                 return [
-                    (
-                        # ProtoValue does actually accept `np.int_` but the typing complains.
-                        ProtoValue(unix_timestamp_list_val=Int64List(val=_python_datetime_to_int_timestamp(value)))  # type: ignore
-                        if value is not None
-                        else ProtoValue()
-                    )
-                    for value in values
+                    # ProtoValue does actually accept `np.int_` but the typing complains.
+                    ProtoValue(unix_timestamp_list_val=Int64List(val=ts))  # type: ignore
+                    for ts in int_timestamps_lists
                 ]
-
             if feast_value_type == ValueType.BOOL_LIST:
                 # ProtoValue does not support conversion of np.bool_ so we need to convert it to support np.bool_.
                 return [
-                    (
-                        ProtoValue(**{field_name: proto_type(val=[bool(e) for e in value])})  # type: ignore
-                        if value is not None
-                        else ProtoValue()
-                    )
+                    ProtoValue(**{field_name: proto_type(val=[bool(e) for e in value])})  # type: ignore
+                    if value is not None
+                    else ProtoValue()
                     for value in values
                 ]
             return [
-                (
-                    ProtoValue(**{field_name: proto_type(val=value)})  # type: ignore
-                    if value is not None
-                    else ProtoValue()
-                )
+                ProtoValue(**{field_name: proto_type(val=value)})  # type: ignore
+                if value is not None
+                else ProtoValue()
                 for value in values
             ]
 
@@ -456,30 +430,18 @@
         if feast_value_type == ValueType.BOOL:
             # ProtoValue does not support conversion of np.bool_ so we need to convert it to support np.bool_.
             return [
-                (
-                    ProtoValue(
-                        **{
-                            field_name: func(
-                                bool(value) if type(value) is np.bool_ else value  # type: ignore
-                            )
-                        }
-                    )
-                    if not pd.isnull(value)
-                    else ProtoValue()
+                ProtoValue(
+                    **{
+                        field_name: func(
+                            bool(value) if type(value) is np.bool_ else value  # type: ignore
+                        )
+                    }
                 )
+                if not pd.isnull(value)
+                else ProtoValue()
                 for value in values
             ]
         if feast_value_type in PYTHON_SCALAR_VALUE_TYPE_TO_PROTO_VALUE:
-<<<<<<< HEAD
-            return [
-                (
-                    ProtoValue(**{field_name: func(value)})
-                    if not pd.isnull(value)
-                    else ProtoValue()
-                )
-                for value in values
-            ]
-=======
             out = []
             for value in values:
                 if isinstance(value, ProtoValue):
@@ -489,7 +451,6 @@
                 else:
                     out.append(ProtoValue())
             return out
->>>>>>> 936ecfda
 
     raise Exception(f"Unsupported data type: ${str(type(values[0]))}")
 
