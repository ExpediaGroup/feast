--- conflicted
+++ resolved
@@ -257,22 +257,15 @@
         # the typeguard requirement.
         full_feature_names = bool(full_feature_names)
 
-<<<<<<< HEAD
+        if odfv.mode != "pandas":
+            raise Exception(
+                f"OnDemandFeatureView mode '{odfv.mode} not supported by EmbeddedOnlineFeatureServer."
+            )
+
         output = odfv.get_transformed_features_df(
             input_record.to_pandas(), full_feature_names=full_feature_names
         )
         output_record = pa.RecordBatch.from_pandas(output)
-=======
-    if odfv.mode != "pandas":
-        raise Exception(
-            f"OnDemandFeatureView mode '{odfv.mode} not supported by EmbeddedOnlineFeatureServer."
-        )
-
-    output = odfv.get_transformed_features_df(
-        input_record.to_pandas(), full_feature_names=full_feature_names
-    )
-    output_record = pa.RecordBatch.from_pandas(output)
->>>>>>> 690a6212
 
         output_record.schema._export_to_c(output_schema_ptr)
         output_record._export_to_c(output_arr_ptr)
