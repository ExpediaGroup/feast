--- conflicted
+++ resolved
@@ -46,7 +46,6 @@
 from feast.protos.feast.types.EntityKey_pb2 import EntityKey as EntityKeyProto
 from feast.protos.feast.types.Value_pb2 import RepeatedValue
 from feast.protos.feast.types.Value_pb2 import Value as ValueProto
-from feast.rate_limiter import TokenBucketRateLimiter  # provider-level write limiter
 from feast.repo_config import BATCH_ENGINE_CLASS_FOR_TYPE, RepoConfig
 from feast.saved_dataset import SavedDataset
 from feast.sorted_feature_view import SortedFeatureView
@@ -63,18 +62,15 @@
 
 
 class PassthroughProvider(Provider):
-    """The passthrough provider delegates all operations to the underlying online and offline stores."""
+    """
+    The passthrough provider delegates all operations to the underlying online and offline stores.
+    """
 
     def __init__(self, config: RepoConfig):
         self.repo_config = config
         self._offline_store = None
         self._online_store = None
-<<<<<<< HEAD
-        self._batch_engine: Optional[BatchMaterializationEngine] = None
-        self._write_token_limiters: Dict[str, TokenBucketRateLimiter] = {}
-=======
         self._batch_engine: Optional[ComputeEngine] = None
->>>>>>> 0a2ad135
 
     @property
     def online_store(self):
@@ -153,7 +149,7 @@
         self,
         project: str,
         tables_to_delete: Sequence[FeatureView],
-        tables_to_keep: Sequence[Union[FeatureView, OnDemandFeatureView]],
+        tables_to_keep: Sequence[FeatureView],
         entities_to_delete: Sequence[Entity],
         entities_to_keep: Sequence[Entity],
         partial: bool,
@@ -197,7 +193,7 @@
     def online_write_batch(
         self,
         config: RepoConfig,
-        table: Union[FeatureView, BaseFeatureView, OnDemandFeatureView],
+        table: FeatureView,
         data: List[
             Tuple[EntityKeyProto, Dict[str, ValueProto], datetime, Optional[datetime]]
         ],
@@ -479,6 +475,7 @@
         )
 
         num_spark_driver_cores = int(os.environ.get("SPARK_DRIVER_CORES", 1))
+
         if num_spark_driver_cores > 2:
             # Leaving one core for operating system and other background processes
             num_processes = num_spark_driver_cores - 1
@@ -488,6 +485,7 @@
 
             # Input table is split into smaller chunks and processed in parallel
             chunks = self.split_table(num_processes, table)
+
             chunks_to_parallelize = [
                 (chunk, feature_view, join_keys) for chunk in chunks
             ]
@@ -512,12 +510,7 @@
             offset += length
         return chunks
 
-    def process(
-        self,
-        table,
-        feature_view: Union[BaseFeatureView, FeatureView, OnDemandFeatureView],
-        join_keys,
-    ):
+    def process(self, table, feature_view: FeatureView, join_keys):
         rows_to_write = _convert_arrow_to_proto(table, feature_view, join_keys)
         self.online_write_batch(
             self.repo_config, feature_view, rows_to_write, progress=None
@@ -544,12 +537,13 @@
             table = _run_pyarrow_field_mapping(
                 table, feature_view.batch_source.field_mapping
             )
+
         self.offline_write_batch(self.repo_config, feature_view, table, None)
 
     def materialize_single_feature_view(
         self,
         config: RepoConfig,
-        feature_view: Union[FeatureView, OnDemandFeatureView],
+        feature_view: FeatureView,
         start_date: datetime,
         end_date: datetime,
         registry: BaseRegistry,
@@ -592,9 +586,8 @@
             start_time=start_date,
             end_time=end_date,
             tqdm_builder=tqdm_builder,
-            disable_event_timestamp=disable_event_timestamp,
-        )
-        jobs = self.batch_engine.materialize(registry, task, **kwargs)
+        )
+        jobs = self.batch_engine.materialize(registry, [task])
         assert len(jobs) == 1
         if jobs[0].status() == MaterializationJobStatus.ERROR and jobs[0].error():
             e = jobs[0].error()
@@ -622,6 +615,7 @@
             full_feature_names=full_feature_names,
             **kwargs,
         )
+
         return job
 
     def retrieve_saved_dataset(
@@ -631,8 +625,10 @@
             ref.replace(":", "__") if dataset.full_feature_names else ref.split(":")[1]
             for ref in dataset.features
         ]
+
         # ToDo: replace hardcoded value
         event_ts_column = "event_timestamp"
+
         return self.offline_store.pull_all_from_table_or_query(
             config=config,
             data_source=dataset.storage.to_data_source(),
@@ -653,6 +649,7 @@
         assert feature_service.logging_config is not None, (
             "Logging should be configured for the feature service before calling this function"
         )
+
         self.offline_store.write_logged_features(
             config=config,
             data=logs,
@@ -672,6 +669,7 @@
         assert feature_service.logging_config is not None, (
             "Logging should be configured for the feature service before calling this function"
         )
+
         logging_source = FeatureServiceLoggingSource(feature_service, config.project)
         schema = logging_source.get_schema(registry)
         logging_config = feature_service.logging_config
