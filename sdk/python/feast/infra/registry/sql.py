--- conflicted
+++ resolved
@@ -422,12 +422,6 @@
             "feature_view_proto",
             tags=tags,
         )
-
-    def apply_project_metadata(
-        self, project: str, commit: bool
-    ) -> ProjectMetadataModel:
-        self._maybe_init_project_metadata(project)
-        return self.get_project_metadata(project)
 
     def apply_entity(self, entity: Entity, project: str, commit: bool = True):
         return self._apply_object(
@@ -1082,27 +1076,16 @@
                         obj.created_timestamp = deserialized_proto.meta.created_timestamp.ToDatetime().replace(
                             tzinfo=timezone.utc
                         )
-<<<<<<< HEAD
                         if hasattr(obj, "last_updated_timestamp"):
                             obj.last_updated_timestamp = update_datetime
-                        if isinstance(obj, (FeatureView, StreamFeatureView)):
+                        if isinstance(
+                            obj, (FeatureView, StreamFeatureView, SortedFeatureView)
+                        ):
                             obj.update_materialization_intervals(
                                 type(obj)
                                 .from_proto(deserialized_proto)
                                 .materialization_intervals
                             )
-
-=======
-                    )
-                    if isinstance(
-                        obj, (FeatureView, StreamFeatureView, SortedFeatureView)
-                    ):
-                        obj.update_materialization_intervals(
-                            type(obj)
-                            .from_proto(deserialized_proto)
-                            .materialization_intervals
-                        )
->>>>>>> 2f4dd623
                 values = {
                     proto_field_name: obj.to_proto().SerializeToString(),
                     "last_updated_timestamp": update_time,
@@ -1402,7 +1385,6 @@
 
         raise ProjectNotFoundException(name)
 
-<<<<<<< HEAD
     def set_project_metadata(self, project: str, key: str, value: str):
         """Set a custom project metadata key-value pair in the feast_metadata table."""
         from feast.utils import _utc_now
@@ -1444,67 +1426,4 @@
             row = conn.execute(stmt).first()
             if row:
                 return row._mapping["metadata_value"]
-            return None
-=======
-    def get_all_project_metadata(self) -> List[ProjectMetadataModel]:
-        """
-        Returns all projects metadata. No supporting function in SQL Registry so implemented this here instead of _get_all_projects.
-        """
-        project_metadata_model_dict: Dict[str, ProjectMetadataModel] = {}
-        with self.read_engine.begin() as conn:
-            stmt = select(feast_metadata)
-            rows = conn.execute(stmt).all()
-            if rows:
-                for row in rows:
-                    project_id = row._mapping["project_id"]
-                    metadata_key = row._mapping["metadata_key"]
-                    metadata_value = row._mapping["metadata_value"]
-
-                    if project_id not in project_metadata_model_dict:
-                        project_metadata_model_dict[project_id] = ProjectMetadataModel(
-                            project_name=project_id
-                        )
-
-                    project_metadata_model: ProjectMetadataModel = (
-                        project_metadata_model_dict[project_id]
-                    )
-                    if metadata_key == FeastMetadataKeys.PROJECT_UUID.value:
-                        project_metadata_model.project_uuid = metadata_value
-
-                    if metadata_key == FeastMetadataKeys.LAST_UPDATED_TIMESTAMP.value:
-                        project_metadata_model.last_updated_timestamp = (
-                            datetime.utcfromtimestamp(int(metadata_value))
-                        )
-        return list(project_metadata_model_dict.values())
-
-    def get_project_metadata(
-        self,
-        project: str,
-        allow_cache: bool = False,
-    ) -> ProjectMetadataModel:
-        """
-        Returns given project metdata. No supporting function in SQL Registry so implemented this here rather than using _get_last_updated_metadata and list_project_metadata.
-        """
-
-        project_metadata_model: ProjectMetadataModel = ProjectMetadataModel(
-            project_name=project
-        )
-        with self.read_engine.begin() as conn:
-            stmt = select(feast_metadata).where(
-                feast_metadata.c.project_id == project,
-            )
-            rows = conn.execute(stmt).all()
-            if rows:
-                for row in rows:
-                    metadata_key = row._mapping["metadata_key"]
-                    metadata_value = row._mapping["metadata_value"]
-
-                    if metadata_key == FeastMetadataKeys.PROJECT_UUID.value:
-                        project_metadata_model.project_uuid = metadata_value
-
-                    if metadata_key == FeastMetadataKeys.LAST_UPDATED_TIMESTAMP.value:
-                        project_metadata_model.last_updated_timestamp = (
-                            datetime.utcfromtimestamp(int(metadata_value))
-                        )
-        return project_metadata_model
->>>>>>> 2f4dd623
+            return None