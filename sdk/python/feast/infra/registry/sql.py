import atexit
import logging
import threading
import uuid
from concurrent.futures import ThreadPoolExecutor
from datetime import datetime, timezone
from enum import Enum
from pathlib import Path
from typing import Any, Callable, Dict, List, Optional, Union, cast

from pydantic import StrictInt, StrictStr
from sqlalchemy import (  # type: ignore
    BigInteger,
    Column,
    Index,
    LargeBinary,
    MetaData,
    String,
    Table,
    create_engine,
    delete,
    insert,
    select,
    update,
)
from sqlalchemy.engine import Engine

from feast import utils
from feast.base_feature_view import BaseFeatureView
from feast.data_source import DataSource
from feast.entity import Entity
from feast.errors import (
    DataSourceObjectNotFoundException,
    EntityNotFoundException,
    FeatureServiceNotFoundException,
    FeatureViewNotFoundException,
    PermissionNotFoundException,
    ProjectNotFoundException,
    ProjectObjectNotFoundException,
    SavedDatasetNotFound,
    ValidationReferenceNotFound,
)
from feast.expediagroup.pydantic_models.project_metadata_model import (
    ProjectMetadataModel,
)
from feast.feature_service import FeatureService
from feast.feature_view import FeatureView
from feast.infra.infra_object import Infra
from feast.infra.registry.caching_registry import CachingRegistry
from feast.on_demand_feature_view import OnDemandFeatureView
from feast.permissions.permission import Permission
from feast.project import Project
from feast.project_metadata import ProjectMetadata
from feast.protos.feast.core.DataSource_pb2 import DataSource as DataSourceProto
from feast.protos.feast.core.Entity_pb2 import Entity as EntityProto
from feast.protos.feast.core.FeatureService_pb2 import (
    FeatureService as FeatureServiceProto,
)
from feast.protos.feast.core.FeatureView_pb2 import FeatureView as FeatureViewProto
from feast.protos.feast.core.InfraObject_pb2 import Infra as InfraProto
from feast.protos.feast.core.OnDemandFeatureView_pb2 import (
    OnDemandFeatureView as OnDemandFeatureViewProto,
)
from feast.protos.feast.core.Permission_pb2 import Permission as PermissionProto
from feast.protos.feast.core.Project_pb2 import Project as ProjectProto
from feast.protos.feast.core.Registry_pb2 import Registry as RegistryProto
from feast.protos.feast.core.SavedDataset_pb2 import SavedDataset as SavedDatasetProto
from feast.protos.feast.core.SortedFeatureView_pb2 import (
    SortedFeatureView as SortedFeatureViewProto,
)
from feast.protos.feast.core.StreamFeatureView_pb2 import (
    StreamFeatureView as StreamFeatureViewProto,
)
from feast.protos.feast.core.ValidationProfile_pb2 import (
    ValidationReference as ValidationReferenceProto,
)
from feast.repo_config import RegistryConfig
from feast.saved_dataset import SavedDataset, ValidationReference
from feast.sorted_feature_view import SortedFeatureView
from feast.stream_feature_view import StreamFeatureView
from feast.utils import _utc_now

metadata = MetaData()


projects = Table(
    "projects",
    metadata,
    Column("project_id", String(255), primary_key=True),
    Column("project_name", String(255), nullable=False),
    Column("last_updated_timestamp", BigInteger, nullable=False),
    Column("project_proto", LargeBinary, nullable=False),
)

Index("idx_projects_project_id", projects.c.project_id)

entities = Table(
    "entities",
    metadata,
    Column("entity_name", String(255), primary_key=True),
    Column("project_id", String(255), primary_key=True),
    Column("last_updated_timestamp", BigInteger, nullable=False),
    Column("entity_proto", LargeBinary, nullable=False),
)

Index("idx_entities_project_id", entities.c.project_id)

data_sources = Table(
    "data_sources",
    metadata,
    Column("data_source_name", String(255), primary_key=True),
    Column("project_id", String(255), primary_key=True),
    Column("last_updated_timestamp", BigInteger, nullable=False),
    Column("data_source_proto", LargeBinary, nullable=False),
)

Index("idx_data_sources_project_id", data_sources.c.project_id)

feature_views = Table(
    "feature_views",
    metadata,
    Column("feature_view_name", String(255), primary_key=True),
    Column("project_id", String(255), primary_key=True),
    Column("last_updated_timestamp", BigInteger, nullable=False),
    Column("materialized_intervals", LargeBinary, nullable=True),
    Column("feature_view_proto", LargeBinary, nullable=False),
    Column("user_metadata", LargeBinary, nullable=True),
)

Index("idx_feature_views_project_id", feature_views.c.project_id)

stream_feature_views = Table(
    "stream_feature_views",
    metadata,
    Column("feature_view_name", String(255), primary_key=True),
    Column("project_id", String(255), primary_key=True),
    Column("last_updated_timestamp", BigInteger, nullable=False),
    Column("feature_view_proto", LargeBinary, nullable=False),
    Column("user_metadata", LargeBinary, nullable=True),
)

Index("idx_stream_feature_views_project_id", stream_feature_views.c.project_id)

sorted_feature_views = Table(
    "sorted_feature_views",
    metadata,
    Column("feature_view_name", String(255), primary_key=True),
    Column("project_id", String(255), primary_key=True),
    Column("last_updated_timestamp", BigInteger, nullable=False),
    Column("feature_view_proto", LargeBinary, nullable=False),
    Column("user_metadata", LargeBinary, nullable=True),
)
Index("idx_sorted_feature_views_project_id", sorted_feature_views.c.project_id)

on_demand_feature_views = Table(
    "on_demand_feature_views",
    metadata,
    Column("feature_view_name", String(255), primary_key=True),
    Column("project_id", String(255), primary_key=True),
    Column("last_updated_timestamp", BigInteger, nullable=False),
    Column("feature_view_proto", LargeBinary, nullable=False),
    Column("user_metadata", LargeBinary, nullable=True),
)

Index("idx_on_demand_feature_views_project_id", on_demand_feature_views.c.project_id)

feature_services = Table(
    "feature_services",
    metadata,
    Column("feature_service_name", String(255), primary_key=True),
    Column("project_id", String(255), primary_key=True),
    Column("last_updated_timestamp", BigInteger, nullable=False),
    Column("feature_service_proto", LargeBinary, nullable=False),
)

Index("idx_feature_services_project_id", feature_services.c.project_id)

saved_datasets = Table(
    "saved_datasets",
    metadata,
    Column("saved_dataset_name", String(255), primary_key=True),
    Column("project_id", String(255), primary_key=True),
    Column("last_updated_timestamp", BigInteger, nullable=False),
    Column("saved_dataset_proto", LargeBinary, nullable=False),
)

Index("idx_saved_datasets_project_id", saved_datasets.c.project_id)

validation_references = Table(
    "validation_references",
    metadata,
    Column("validation_reference_name", String(255), primary_key=True),
    Column("project_id", String(255), primary_key=True),
    Column("last_updated_timestamp", BigInteger, nullable=False),
    Column("validation_reference_proto", LargeBinary, nullable=False),
)
Index("idx_validation_references_project_id", validation_references.c.project_id)

managed_infra = Table(
    "managed_infra",
    metadata,
    Column("infra_name", String(255), primary_key=True),
    Column("project_id", String(255), primary_key=True),
    Column("last_updated_timestamp", BigInteger, nullable=False),
    Column("infra_proto", LargeBinary, nullable=False),
)

Index("idx_managed_infra_project_id", managed_infra.c.project_id)

permissions = Table(
    "permissions",
    metadata,
    Column("permission_name", String(255), primary_key=True),
    Column("project_id", String(255), primary_key=True),
    Column("last_updated_timestamp", BigInteger, nullable=False),
    Column("permission_proto", LargeBinary, nullable=False),
)

Index("idx_permissions_project_id", permissions.c.project_id)


class FeastMetadataKeys(Enum):
    LAST_UPDATED_TIMESTAMP = "last_updated_timestamp"
    PROJECT_UUID = "project_uuid"


feast_metadata = Table(
    "feast_metadata",
    metadata,
    Column("project_id", String(255), primary_key=True),
    Column("metadata_key", String(50), primary_key=True),
    Column("metadata_value", String(50), nullable=False),
    Column("last_updated_timestamp", BigInteger, nullable=False),
)

Index("idx_feast_metadata_project_id", feast_metadata.c.project_id)

logger = logging.getLogger(__name__)


class SqlRegistryConfig(RegistryConfig):
    registry_type: StrictStr = "sql"
    """ str: Provider name or a class name that implements Registry."""

    path: StrictStr = ""
    """ str: Path to metadata store.
    If registry_type is 'sql', then this is a database URL as expected by SQLAlchemy """

    read_path: Optional[StrictStr] = None
    """ str: Read Path to metadata store if different from path.
    If registry_type is 'sql', then this is a Read Endpoint for database URL. If not set, path will be used for read and write. """

    sqlalchemy_config_kwargs: Dict[str, Any] = {"echo": False}
    """ Dict[str, Any]: Extra arguments to pass to SQLAlchemy.create_engine. """

    cache_mode: StrictStr = "sync"
    """ str: Cache mode type, Possible options are sync and thread(asynchronous caching using threading library)"""

    thread_pool_executor_worker_count: StrictInt = 0
    """ int: Number of worker threads to use for asynchronous caching in SQL Registry. If set to 0, it doesn't use ThreadPoolExecutor. """

    exempt_projects: Optional[List[str]] = None
    """ List[str]: List of projects to exempt from caching. All associated objects under the project will only be accessible with allow_cache=False. """


class SqlRegistry(CachingRegistry):
    def __init__(
        self,
        registry_config,
        project: str,
        repo_path: Optional[Path],
    ):
        assert registry_config is not None and isinstance(
            registry_config, SqlRegistryConfig
        ), "SqlRegistry needs a valid registry_config"

        self.registry_config = registry_config

        self.write_engine: Engine = create_engine(
            registry_config.path, **registry_config.sqlalchemy_config_kwargs
        )
        if registry_config.read_path:
            self.read_engine: Engine = create_engine(
                registry_config.read_path,
                **registry_config.sqlalchemy_config_kwargs,
            )
        else:
            self.read_engine = self.write_engine
        metadata.create_all(self.write_engine)
        self.thread_pool_executor_worker_count = (
            registry_config.thread_pool_executor_worker_count
        )
        if self.thread_pool_executor_worker_count > 0:
            self._executor = ThreadPoolExecutor(
                max_workers=self.thread_pool_executor_worker_count
            )
            atexit.register(self._exit_handler)
        self.purge_feast_metadata = registry_config.purge_feast_metadata
        # Sync feast_metadata to projects table
        # when purge_feast_metadata is set to True, Delete data from
        # feast_metadata table and list_project_metadata will not return any data
        self._sync_feast_metadata_to_projects_table()
        if not self.purge_feast_metadata:
            self._maybe_init_project_metadata(project)
        super().__init__(
            project=project,
            cache_ttl_seconds=registry_config.cache_ttl_seconds,
            cache_mode=registry_config.cache_mode,
            exempt_projects=registry_config.exempt_projects,
        )

    def _sync_feast_metadata_to_projects_table(self):
        feast_metadata_projects: dict = {}
        projects_set: set = []
        with self.read_engine.begin() as conn:
            stmt = select(feast_metadata).where(
                feast_metadata.c.metadata_key == FeastMetadataKeys.PROJECT_UUID.value
            )
            rows = conn.execute(stmt).all()
            for row in rows:
                feast_metadata_projects[row._mapping["project_id"]] = int(
                    row._mapping["last_updated_timestamp"]
                )

        if len(feast_metadata_projects) > 0:
            with self.read_engine.begin() as conn:
                stmt = select(projects)
                rows = conn.execute(stmt).all()
                for row in rows:
                    projects_set.append(row._mapping["project_id"])

            # Find object in feast_metadata_projects but not in projects
            projects_to_sync = set(feast_metadata_projects.keys()) - set(projects_set)
            for project_name in projects_to_sync:
                self.apply_project(
                    Project(
                        name=project_name,
                        created_timestamp=datetime.fromtimestamp(
                            feast_metadata_projects[project_name], tz=timezone.utc
                        ),
                    ),
                    commit=True,
                )

            if self.purge_feast_metadata:
                with self.write_engine.begin() as conn:
                    for project_name in feast_metadata_projects:
                        stmt = delete(feast_metadata).where(
                            feast_metadata.c.project_id == project_name
                        )
                        conn.execute(stmt)

    def teardown(self):
        for t in {
            entities,
            data_sources,
            feature_views,
            feature_services,
            on_demand_feature_views,
            saved_datasets,
            validation_references,
            permissions,
        }:
            with self.write_engine.begin() as conn:
                stmt = delete(t)
                conn.execute(stmt)

    def _get_stream_feature_view(self, name: str, project: str):
        return self._get_object(
            table=stream_feature_views,
            name=name,
            project=project,
            proto_class=StreamFeatureViewProto,
            python_class=StreamFeatureView,
            id_field_name="feature_view_name",
            proto_field_name="feature_view_proto",
            not_found_exception=FeatureViewNotFoundException,
        )

    def _get_sorted_feature_view(
        self, name: str, project: str, allow_cache: bool = False
    ):
        return self._get_object(
            table=sorted_feature_views,  # the table you defined
            name=name,
            project=project,
            proto_class=SortedFeatureViewProto,
            python_class=SortedFeatureView,
            id_field_name="feature_view_name",
            proto_field_name="feature_view_proto",
            not_found_exception=FeatureViewNotFoundException,
        )

    def _list_stream_feature_views(
        self, project: str, tags: Optional[dict[str, str]]
    ) -> List[StreamFeatureView]:
        return self._list_objects(
            stream_feature_views,
            project,
            StreamFeatureViewProto,
            StreamFeatureView,
            "feature_view_proto",
            tags=tags,
        )

    def _list_sorted_feature_views(
        self, project: str, tags: Optional[dict[str, str]] = None
    ) -> List[SortedFeatureView]:
        return self._list_objects(
            sorted_feature_views,
            project,
            SortedFeatureViewProto,
            SortedFeatureView,
            "feature_view_proto",
            tags=tags,
        )

    def list_sorted_feature_views(
        self,
        project: str,
        allow_cache: bool = False,
        tags: Optional[dict[str, str]] = None,
    ) -> List[SortedFeatureView]:
        return self._list_objects(
            sorted_feature_views,
            project,
            SortedFeatureViewProto,
            SortedFeatureView,
            "feature_view_proto",
            tags=tags,
        )

    def apply_project_metadata(
        self, project: str, commit: bool
    ) -> ProjectMetadataModel:
        self._maybe_init_project_metadata(project)
        return self.get_project_metadata(project)

    def apply_entity(self, entity: Entity, project: str, commit: bool = True):
        return self._apply_object(
            table=entities,
            project=project,
            id_field_name="entity_name",
            obj=entity,
            proto_field_name="entity_proto",
        )

    def _get_entity(self, name: str, project: str) -> Entity:
        return self._get_object(
            table=entities,
            name=name,
            project=project,
            proto_class=EntityProto,
            python_class=Entity,
            id_field_name="entity_name",
            proto_field_name="entity_proto",
            not_found_exception=EntityNotFoundException,
        )

    def _get_any_feature_view(self, name: str, project: str) -> BaseFeatureView:
        fv = self._get_object(
            table=feature_views,
            name=name,
            project=project,
            proto_class=FeatureViewProto,
            python_class=FeatureView,
            id_field_name="feature_view_name",
            proto_field_name="feature_view_proto",
            not_found_exception=None,
        )

        if not fv:
            fv = self._get_object(
                table=on_demand_feature_views,
                name=name,
                project=project,
                proto_class=OnDemandFeatureViewProto,
                python_class=OnDemandFeatureView,
                id_field_name="feature_view_name",
                proto_field_name="feature_view_proto",
                not_found_exception=None,
            )

        if not fv:
            fv = self._get_object(
                table=stream_feature_views,
                name=name,
                project=project,
                proto_class=StreamFeatureViewProto,
                python_class=StreamFeatureView,
                id_field_name="feature_view_name",
                proto_field_name="feature_view_proto",
                not_found_exception=FeatureViewNotFoundException,
            )

        if not fv:
            fv = self._get_object(
                table=sorted_feature_views,
                name=name,
                project=project,
                proto_class=SortedFeatureViewProto,
                python_class=SortedFeatureView,
                id_field_name="feature_view_name",
                proto_field_name="feature_view_proto",
                not_found_exception=FeatureViewNotFoundException,
            )
        return fv

    def _list_all_feature_views(
        self, project: str, tags: Optional[dict[str, str]]
    ) -> List[BaseFeatureView]:
        return (
            cast(
                list[BaseFeatureView],
                self._list_feature_views(project=project, tags=tags),
            )
            + cast(
                list[BaseFeatureView],
                self._list_stream_feature_views(project=project, tags=tags),
            )
            + cast(
                list[BaseFeatureView],
                self._list_on_demand_feature_views(project=project, tags=tags),
            )
            + cast(
                list[BaseFeatureView],
                self._list_sorted_feature_views(project=project, tags=tags),
            )
        )

    def _get_feature_view(self, name: str, project: str) -> FeatureView:
        return self._get_object(
            table=feature_views,
            name=name,
            project=project,
            proto_class=FeatureViewProto,
            python_class=FeatureView,
            id_field_name="feature_view_name",
            proto_field_name="feature_view_proto",
            not_found_exception=FeatureViewNotFoundException,
        )

    def _get_on_demand_feature_view(
        self, name: str, project: str
    ) -> OnDemandFeatureView:
        return self._get_object(
            table=on_demand_feature_views,
            name=name,
            project=project,
            proto_class=OnDemandFeatureViewProto,
            python_class=OnDemandFeatureView,
            id_field_name="feature_view_name",
            proto_field_name="feature_view_proto",
            not_found_exception=FeatureViewNotFoundException,
        )

    def _get_feature_service(self, name: str, project: str) -> FeatureService:
        return self._get_object(
            table=feature_services,
            name=name,
            project=project,
            proto_class=FeatureServiceProto,
            python_class=FeatureService,
            id_field_name="feature_service_name",
            proto_field_name="feature_service_proto",
            not_found_exception=FeatureServiceNotFoundException,
        )

    def _get_saved_dataset(self, name: str, project: str) -> SavedDataset:
        return self._get_object(
            table=saved_datasets,
            name=name,
            project=project,
            proto_class=SavedDatasetProto,
            python_class=SavedDataset,
            id_field_name="saved_dataset_name",
            proto_field_name="saved_dataset_proto",
            not_found_exception=SavedDatasetNotFound,
        )

    def _get_validation_reference(self, name: str, project: str) -> ValidationReference:
        return self._get_object(
            table=validation_references,
            name=name,
            project=project,
            proto_class=ValidationReferenceProto,
            python_class=ValidationReference,
            id_field_name="validation_reference_name",
            proto_field_name="validation_reference_proto",
            not_found_exception=ValidationReferenceNotFound,
        )

    def _list_validation_references(
        self, project: str, tags: Optional[dict[str, str]] = None
    ) -> List[ValidationReference]:
        return self._list_objects(
            table=validation_references,
            project=project,
            proto_class=ValidationReferenceProto,
            python_class=ValidationReference,
            proto_field_name="validation_reference_proto",
            tags=tags,
        )

    def _list_entities(
        self, project: str, tags: Optional[dict[str, str]]
    ) -> List[Entity]:
        return self._list_objects(
            entities, project, EntityProto, Entity, "entity_proto", tags=tags
        )

    def delete_entity(self, name: str, project: str, commit: bool = True):
        return self._delete_object(
            entities, name, project, "entity_name", EntityNotFoundException
        )

    def delete_feature_view(self, name: str, project: str, commit: bool = True):
        deleted_count = 0
        for table in {
            feature_views,
            on_demand_feature_views,
            stream_feature_views,
            sorted_feature_views,
        }:
            deleted_count += self._delete_object(
                table, name, project, "feature_view_name", None
            )
        if deleted_count == 0:
            raise FeatureViewNotFoundException(name, project)

    def delete_feature_service(self, name: str, project: str, commit: bool = True):
        return self._delete_object(
            feature_services,
            name,
            project,
            "feature_service_name",
            FeatureServiceNotFoundException,
        )

    def _get_data_source(self, name: str, project: str) -> DataSource:
        return self._get_object(
            table=data_sources,
            name=name,
            project=project,
            proto_class=DataSourceProto,
            python_class=DataSource,
            id_field_name="data_source_name",
            proto_field_name="data_source_proto",
            not_found_exception=DataSourceObjectNotFoundException,
        )

    def _list_data_sources(
        self, project: str, tags: Optional[dict[str, str]]
    ) -> List[DataSource]:
        return self._list_objects(
            data_sources,
            project,
            DataSourceProto,
            DataSource,
            "data_source_proto",
            tags=tags,
        )

    def apply_data_source(
        self, data_source: DataSource, project: str, commit: bool = True
    ):
        return self._apply_object(
            data_sources, project, "data_source_name", data_source, "data_source_proto"
        )

    def apply_feature_view(
        self, feature_view: BaseFeatureView, project: str, commit: bool = True
    ):
        fv_table = self._infer_fv_table(feature_view)

        return self._apply_object(
            fv_table, project, "feature_view_name", feature_view, "feature_view_proto"
        )

    def apply_feature_service(
        self, feature_service: FeatureService, project: str, commit: bool = True
    ):
        return self._apply_object(
            feature_services,
            project,
            "feature_service_name",
            feature_service,
            "feature_service_proto",
        )

    def delete_data_source(self, name: str, project: str, commit: bool = True):
        with self.write_engine.begin() as conn:
            stmt = delete(data_sources).where(
                data_sources.c.data_source_name == name,
                data_sources.c.project_id == project,
            )
            rows = conn.execute(stmt)
            if rows.rowcount < 1:
                raise DataSourceObjectNotFoundException(name, project)

    def _list_feature_services(
        self, project: str, tags: Optional[dict[str, str]]
    ) -> List[FeatureService]:
        return self._list_objects(
            feature_services,
            project,
            FeatureServiceProto,
            FeatureService,
            "feature_service_proto",
            tags=tags,
        )

    def _list_feature_views(
        self, project: str, tags: Optional[dict[str, str]]
    ) -> List[FeatureView]:
        return self._list_objects(
            feature_views,
            project,
            FeatureViewProto,
            FeatureView,
            "feature_view_proto",
            tags=tags,
        )

    def _list_saved_datasets(
        self, project: str, tags: Optional[dict[str, str]] = None
    ) -> List[SavedDataset]:
        return self._list_objects(
            saved_datasets,
            project,
            SavedDatasetProto,
            SavedDataset,
            "saved_dataset_proto",
            tags=tags,
        )

    def _list_on_demand_feature_views(
        self, project: str, tags: Optional[dict[str, str]]
    ) -> List[OnDemandFeatureView]:
        return self._list_objects(
            on_demand_feature_views,
            project,
            OnDemandFeatureViewProto,
            OnDemandFeatureView,
            "feature_view_proto",
            tags=tags,
        )

    def _list_project_metadata(self, project: str) -> List[ProjectMetadata]:
        with self.read_engine.begin() as conn:
            stmt = select(feast_metadata).where(
                feast_metadata.c.project_id == project,
            )
            rows = conn.execute(stmt).all()
            if rows:
                project_metadata = ProjectMetadata(project_name=project)
                for row in rows:
                    if (
                        row._mapping["metadata_key"]
                        == FeastMetadataKeys.PROJECT_UUID.value
                    ):
                        project_metadata.project_uuid = row._mapping["metadata_value"]

                    if (
                        row._mapping["metadata_key"]
                        == FeastMetadataKeys.LAST_UPDATED_TIMESTAMP.value
                    ):
                        project_metadata.last_updated_timestamp = (
                            datetime.utcfromtimestamp(
                                int(row._mapping["metadata_value"])
                            )
                        )

                    # TODO(adchia): Add other project metadata in a structured way
                return [project_metadata]
        return []

    def apply_saved_dataset(
        self,
        saved_dataset: SavedDataset,
        project: str,
        commit: bool = True,
    ):
        return self._apply_object(
            saved_datasets,
            project,
            "saved_dataset_name",
            saved_dataset,
            "saved_dataset_proto",
        )

    def apply_validation_reference(
        self,
        validation_reference: ValidationReference,
        project: str,
        commit: bool = True,
    ):
        return self._apply_object(
            validation_references,
            project,
            "validation_reference_name",
            validation_reference,
            "validation_reference_proto",
        )

    def apply_materialization(
        self,
        feature_view: FeatureView,
        project: str,
        start_date: datetime,
        end_date: datetime,
        commit: bool = True,
    ):
        table = self._infer_fv_table(feature_view)
        python_class, proto_class = self._infer_fv_classes(feature_view)

        if python_class in {OnDemandFeatureView}:
            raise ValueError(
                f"Cannot apply materialization for feature {feature_view.name} of type {python_class}"
            )
        fv: Union[FeatureView, StreamFeatureView, SortedFeatureView] = self._get_object(
            table,
            feature_view.name,
            project,
            proto_class,
            python_class,
            "feature_view_name",
            "feature_view_proto",
            FeatureViewNotFoundException,
        )
        fv.materialization_intervals.append((start_date, end_date))
        self._apply_object(
            table, project, "feature_view_name", fv, "feature_view_proto"
        )

    def delete_validation_reference(self, name: str, project: str, commit: bool = True):
        self._delete_object(
            validation_references,
            name,
            project,
            "validation_reference_name",
            ValidationReferenceNotFound,
        )

    def update_infra(self, infra: Infra, project: str, commit: bool = True):
        self._apply_object(
            table=managed_infra,
            project=project,
            id_field_name="infra_name",
            obj=infra,
            proto_field_name="infra_proto",
            name="infra_obj",
        )

    def _get_infra(self, project: str) -> Infra:
        infra_object = self._get_object(
            table=managed_infra,
            name="infra_obj",
            project=project,
            proto_class=InfraProto,
            python_class=Infra,
            id_field_name="infra_name",
            proto_field_name="infra_proto",
            not_found_exception=None,
        )
        if infra_object:
            return infra_object
        return Infra()

    def apply_user_metadata(
        self,
        project: str,
        feature_view: BaseFeatureView,
        metadata_bytes: Optional[bytes],
    ):
        table = self._infer_fv_table(feature_view)

        name = feature_view.name
        with self.write_engine.begin() as conn:
            stmt = select(table).where(
                getattr(table.c, "feature_view_name") == name,
                table.c.project_id == project,
            )
            row = conn.execute(stmt).first()
            update_datetime = _utc_now()
            update_time = int(update_datetime.timestamp())
            if row:
                values = {
                    "user_metadata": metadata_bytes,
                    "last_updated_timestamp": update_time,
                }
                update_stmt = (
                    update(table)
                    .where(
                        getattr(table.c, "feature_view_name") == name,
                        table.c.project_id == project,
                    )
                    .values(
                        values,
                    )
                )
                conn.execute(update_stmt)
            else:
                raise FeatureViewNotFoundException(feature_view.name, project=project)

    def _infer_fv_table(self, feature_view):
        if isinstance(feature_view, StreamFeatureView):
            table = stream_feature_views
        elif isinstance(feature_view, SortedFeatureView):
            table = sorted_feature_views
        elif isinstance(feature_view, FeatureView):
            table = feature_views
        elif isinstance(feature_view, OnDemandFeatureView):
            table = on_demand_feature_views
        else:
            raise ValueError(f"Unexpected feature view type: {type(feature_view)}")
        return table

    def _infer_fv_classes(self, feature_view):
        if isinstance(feature_view, StreamFeatureView):
            python_class, proto_class = StreamFeatureView, StreamFeatureViewProto
        elif isinstance(feature_view, FeatureView):
            python_class, proto_class = FeatureView, FeatureViewProto
        elif isinstance(feature_view, SortedFeatureView):
            python_class, proto_class = SortedFeatureView, SortedFeatureViewProto
        elif isinstance(feature_view, OnDemandFeatureView):
            python_class, proto_class = OnDemandFeatureView, OnDemandFeatureViewProto
        else:
            raise ValueError(f"Unexpected feature view type: {type(feature_view)}")
        return python_class, proto_class

    def get_user_metadata(
        self, project: str, feature_view: BaseFeatureView
    ) -> Optional[bytes]:
        table = self._infer_fv_table(feature_view)

        name = feature_view.name
        with self.read_engine.begin() as conn:
            stmt = select(table).where(getattr(table.c, "feature_view_name") == name)
            row = conn.execute(stmt).first()
            if row:
                return row._mapping["user_metadata"]
            else:
                raise FeatureViewNotFoundException(feature_view.name, project=project)

    def proto(self) -> RegistryProto:
        r = RegistryProto()
        last_updated_timestamps = []

        def process_project(project: Project):
            nonlocal r, last_updated_timestamps
            project_name = project.name
            last_updated_timestamp = project.last_updated_timestamp

            try:
                cached_project = self.get_project(project_name, True)
            except ProjectObjectNotFoundException:
                cached_project = None

            allow_cache = False

            if cached_project is not None:
                allow_cache = (
                    last_updated_timestamp <= cached_project.last_updated_timestamp
                )

            r.projects.extend([project.to_proto()])
            last_updated_timestamps.append(last_updated_timestamp)

            for lister, registry_proto_field in [
                (self.list_entities, r.entities),
                (self.list_feature_views, r.feature_views),
                (self.list_data_sources, r.data_sources),
                (self.list_on_demand_feature_views, r.on_demand_feature_views),
                (self.list_stream_feature_views, r.stream_feature_views),
                (self.list_sorted_feature_views, r.sorted_feature_views),
                (self.list_feature_services, r.feature_services),
                (self.list_saved_datasets, r.saved_datasets),
                (self.list_validation_references, r.validation_references),
                (self.list_permissions, r.permissions),
            ]:
                objs: List[Any] = lister(project_name, allow_cache)  # type: ignore
                if objs:
                    obj_protos = [obj.to_proto() for obj in objs]
                    for obj_proto in obj_protos:
                        if "spec" in obj_proto.DESCRIPTOR.fields_by_name:
                            obj_proto.spec.project = project_name
                        else:
                            obj_proto.project = project_name
                    registry_proto_field.extend(obj_protos)

            # This is suuuper jank. Because of https://github.com/feast-dev/feast/issues/2783,
            # the registry proto only has a single infra field, which we're currently setting as the "last" project.
            r.infra.CopyFrom(self.get_infra(project_name).to_proto())

        projects_list = self.list_projects(allow_cache=False)
<<<<<<< HEAD
        filtered_project_list = [p for p in projects_list if p.name not in self.cache_exempt_projects]

        if self.thread_pool_executor_worker_count == 0:
            for project in filtered_project_list:
                process_project(project)
        else:
            with ThreadPoolExecutor(
                max_workers=self.thread_pool_executor_worker_count
            ) as executor:
                executor.map(process_project, filtered_project_list)
=======
        if self._executor:
            logger.info(
                f"Thread count before executor.map: {len(threading.enumerate())}"
            )
            self._executor.map(process_project, projects_list)
            logger.info(
                f"Thread count after executor.map: {len(threading.enumerate())}"
            )
        else:
            for p in projects_list:
                process_project(p)
>>>>>>> 72744603

        if last_updated_timestamps:
            r.last_updated.FromDatetime(max(last_updated_timestamps))

        return r

    def commit(self):
        # This method is a no-op since we're always writing values eagerly to the db.
        pass

    def _initialize_project_if_not_exists(self, project_name: str):
        try:
            self.get_project(project_name, allow_cache=True)
            return
        except ProjectObjectNotFoundException:
            try:
                self.get_project(project_name, allow_cache=False)
                return
            except ProjectObjectNotFoundException:
                self.apply_project(Project(name=project_name), commit=True)

    def _apply_object(
        self,
        table: Table,
        project: str,
        id_field_name: str,
        obj: Any,
        proto_field_name: str,
        name: Optional[str] = None,
    ):
        if not self.purge_feast_metadata:
            self._maybe_init_project_metadata(project)
        # Initialize project is necessary because FeatureStore object can apply objects individually without "feast apply" cli option
        if not isinstance(obj, Project):
            self._initialize_project_if_not_exists(project_name=project)
        name = name or (obj.name if hasattr(obj, "name") else None)
        assert name, f"name needs to be provided for {obj}"

        with self.write_engine.begin() as conn:
            update_datetime = _utc_now()
            update_time = int(update_datetime.timestamp())
            stmt = select(table).where(
                getattr(table.c, id_field_name) == name, table.c.project_id == project
            )
            row = conn.execute(stmt).first()
            if hasattr(obj, "last_updated_timestamp"):
                obj.last_updated_timestamp = update_datetime

            if row:
                if proto_field_name in [
                    "entity_proto",
                    "saved_dataset_proto",
                    "feature_view_proto",
                    "feature_service_proto",
                    "permission_proto",
                    "project_proto",
                ]:
                    deserialized_proto = self.deserialize_registry_values(
                        row._mapping[proto_field_name], type(obj)
                    )
                    obj.created_timestamp = (
                        deserialized_proto.meta.created_timestamp.ToDatetime().replace(
                            tzinfo=timezone.utc
                        )
                    )
                    if isinstance(
                        obj, (FeatureView, StreamFeatureView, SortedFeatureView)
                    ):
                        obj.update_materialization_intervals(
                            type(obj)
                            .from_proto(deserialized_proto)
                            .materialization_intervals
                        )
                values = {
                    proto_field_name: obj.to_proto().SerializeToString(),
                    "last_updated_timestamp": update_time,
                }
                update_stmt = (
                    update(table)
                    .where(
                        getattr(table.c, id_field_name) == name,
                        table.c.project_id == project,
                    )
                    .values(
                        values,
                    )
                )
                conn.execute(update_stmt)
            else:
                obj_proto = obj.to_proto()

                if hasattr(obj_proto, "meta") and hasattr(
                    obj_proto.meta, "created_timestamp"
                ):
                    if not obj_proto.meta.HasField("created_timestamp"):
                        obj_proto.meta.created_timestamp.FromDatetime(update_datetime)

                values = {
                    id_field_name: name,
                    proto_field_name: obj_proto.SerializeToString(),
                    "last_updated_timestamp": update_time,
                    "project_id": project,
                }
                insert_stmt = insert(table).values(
                    values,
                )
                conn.execute(insert_stmt)

            if not isinstance(obj, Project):
                self.apply_project(
                    self.get_project(name=project, allow_cache=False), commit=True
                )
            if not self.purge_feast_metadata:
                self._set_last_updated_metadata(update_datetime, project)

    def _maybe_init_project_metadata(self, project):
        # Initialize project metadata if needed
        with self.write_engine.begin() as conn:
            update_datetime = _utc_now()
            update_time = int(update_datetime.timestamp())
            stmt = select(feast_metadata).where(
                feast_metadata.c.metadata_key == FeastMetadataKeys.PROJECT_UUID.value,
                feast_metadata.c.project_id == project,
            )
            row = conn.execute(stmt).first()
            if not row:
                new_project_uuid = f"{uuid.uuid4()}"
                values = {
                    "metadata_key": FeastMetadataKeys.PROJECT_UUID.value,
                    "metadata_value": new_project_uuid,
                    "last_updated_timestamp": update_time,
                    "project_id": project,
                }
                insert_stmt = insert(feast_metadata).values(values)
                conn.execute(insert_stmt)

    def _delete_object(
        self,
        table: Table,
        name: str,
        project: str,
        id_field_name: str,
        not_found_exception: Optional[Callable],
    ):
        with self.write_engine.begin() as conn:
            stmt = delete(table).where(
                getattr(table.c, id_field_name) == name, table.c.project_id == project
            )
            rows = conn.execute(stmt)
            if rows.rowcount < 1 and not_found_exception:
                raise not_found_exception(name, project)
            self.apply_project(
                self.get_project(name=project, allow_cache=False), commit=True
            )
            if not self.purge_feast_metadata:
                self._set_last_updated_metadata(_utc_now(), project)

            return rows.rowcount

    def _get_object(
        self,
        table: Table,
        name: str,
        project: str,
        proto_class: Any,
        python_class: Any,
        id_field_name: str,
        proto_field_name: str,
        not_found_exception: Optional[Callable],
    ):
        with self.read_engine.begin() as conn:
            stmt = select(table).where(
                getattr(table.c, id_field_name) == name, table.c.project_id == project
            )
            row = conn.execute(stmt).first()
            if row:
                _proto = proto_class.FromString(row._mapping[proto_field_name])
                return python_class.from_proto(_proto)
        if not_found_exception:
            raise not_found_exception(name, project)
        else:
            return None

    def _list_objects(
        self,
        table: Table,
        project: str,
        proto_class: Any,
        python_class: Any,
        proto_field_name: str,
        tags: Optional[dict[str, str]] = None,
    ):
        with self.read_engine.begin() as conn:
            stmt = select(table).where(table.c.project_id == project)
            rows = conn.execute(stmt).all()
            if rows:
                objects = []
                for row in rows:
                    obj = python_class.from_proto(
                        proto_class.FromString(row._mapping[proto_field_name])
                    )
                    if utils.has_all_tags(obj.tags, tags):
                        objects.append(obj)
                return objects
        return []

    def _set_last_updated_metadata(self, last_updated: datetime, project: str):
        with self.write_engine.begin() as conn:
            stmt = select(feast_metadata).where(
                feast_metadata.c.metadata_key
                == FeastMetadataKeys.LAST_UPDATED_TIMESTAMP.value,
                feast_metadata.c.project_id == project,
            )
            row = conn.execute(stmt).first()

            update_time = int(last_updated.timestamp())

            values = {
                "metadata_key": FeastMetadataKeys.LAST_UPDATED_TIMESTAMP.value,
                "metadata_value": f"{update_time}",
                "last_updated_timestamp": update_time,
                "project_id": project,
            }
            if row:
                update_stmt = (
                    update(feast_metadata)
                    .where(
                        feast_metadata.c.metadata_key
                        == FeastMetadataKeys.LAST_UPDATED_TIMESTAMP.value,
                        feast_metadata.c.project_id == project,
                    )
                    .values(values)
                )
                conn.execute(update_stmt)
            else:
                insert_stmt = insert(feast_metadata).values(
                    values,
                )
                conn.execute(insert_stmt)

    def _get_last_updated_metadata(self, project: str):
        with self.read_engine.begin() as conn:
            stmt = select(feast_metadata).where(
                feast_metadata.c.metadata_key
                == FeastMetadataKeys.LAST_UPDATED_TIMESTAMP.value,
                feast_metadata.c.project_id == project,
            )
            row = conn.execute(stmt).first()
            if not row:
                return None
            update_time = int(row._mapping["last_updated_timestamp"])

            return datetime.fromtimestamp(update_time, tz=timezone.utc)

    def _get_permission(self, name: str, project: str) -> Permission:
        return self._get_object(
            table=permissions,
            name=name,
            project=project,
            proto_class=PermissionProto,
            python_class=Permission,
            id_field_name="permission_name",
            proto_field_name="permission_proto",
            not_found_exception=PermissionNotFoundException,
        )

    def _list_permissions(
        self, project: str, tags: Optional[dict[str, str]]
    ) -> List[Permission]:
        return self._list_objects(
            permissions,
            project,
            PermissionProto,
            Permission,
            "permission_proto",
            tags=tags,
        )

    def apply_permission(
        self, permission: Permission, project: str, commit: bool = True
    ):
        return self._apply_object(
            permissions, project, "permission_name", permission, "permission_proto"
        )

    def delete_permission(self, name: str, project: str, commit: bool = True):
        with self.write_engine.begin() as conn:
            stmt = delete(permissions).where(
                permissions.c.permission_name == name,
                permissions.c.project_id == project,
            )
            rows = conn.execute(stmt)
            if rows.rowcount < 1:
                raise PermissionNotFoundException(name, project)

    def _list_projects(
        self,
        tags: Optional[dict[str, str]],
    ) -> List[Project]:
        with self.read_engine.begin() as conn:
            stmt = select(projects)
            rows = conn.execute(stmt).all()
            if rows:
                objects = []
                for row in rows:
                    obj = Project.from_proto(
                        ProjectProto.FromString(row._mapping["project_proto"])
                    )
                    if utils.has_all_tags(obj.tags, tags):
                        objects.append(obj)
                return objects
        return []

    def _get_project(
        self,
        name: str,
    ) -> Project:
        return self._get_object(
            table=projects,
            name=name,
            project=name,
            proto_class=ProjectProto,
            python_class=Project,
            id_field_name="project_name",
            proto_field_name="project_proto",
            not_found_exception=ProjectObjectNotFoundException,
        )

    def apply_project(
        self,
        project: Project,
        commit: bool = True,
    ):
        return self._apply_object(
            projects, project.name, "project_name", project, "project_proto"
        )

    def delete_project(
        self,
        name: str,
        commit: bool = True,
    ):
        project = self.get_project(name, allow_cache=False)
        if project:
            with self.write_engine.begin() as conn:
                for t in {
                    managed_infra,
                    saved_datasets,
                    validation_references,
                    feature_services,
                    feature_views,
                    on_demand_feature_views,
                    stream_feature_views,
                    data_sources,
                    entities,
                    permissions,
                    projects,
                    feast_metadata,
                }:
                    stmt = delete(t).where(t.c.project_id == name)
                    conn.execute(stmt)
            return

        raise ProjectNotFoundException(name)

    def get_all_project_metadata(self) -> List[ProjectMetadataModel]:
        """
        Returns all projects metadata. No supporting function in SQL Registry so implemented this here instead of _get_all_projects.
        """
        project_metadata_model_dict: Dict[str, ProjectMetadataModel] = {}
        with self.read_engine.begin() as conn:
            stmt = select(feast_metadata)
            rows = conn.execute(stmt).all()
            if rows:
                for row in rows:
                    project_id = row._mapping["project_id"]
                    metadata_key = row._mapping["metadata_key"]
                    metadata_value = row._mapping["metadata_value"]

                    if project_id not in project_metadata_model_dict:
                        project_metadata_model_dict[project_id] = ProjectMetadataModel(
                            project_name=project_id
                        )

                    project_metadata_model: ProjectMetadataModel = (
                        project_metadata_model_dict[project_id]
                    )
                    if metadata_key == FeastMetadataKeys.PROJECT_UUID.value:
                        project_metadata_model.project_uuid = metadata_value

                    if metadata_key == FeastMetadataKeys.LAST_UPDATED_TIMESTAMP.value:
                        project_metadata_model.last_updated_timestamp = (
                            datetime.utcfromtimestamp(int(metadata_value))
                        )
        return list(project_metadata_model_dict.values())

    def get_project_metadata(
        self,
        project: str,
        allow_cache: bool = False,
    ) -> ProjectMetadataModel:
        """
        Returns given project metdata. No supporting function in SQL Registry so implemented this here rather than using _get_last_updated_metadata and list_project_metadata.
        """

        project_metadata_model: ProjectMetadataModel = ProjectMetadataModel(
            project_name=project
        )
        with self.read_engine.begin() as conn:
            stmt = select(feast_metadata).where(
                feast_metadata.c.project_id == project,
            )
            rows = conn.execute(stmt).all()
            if rows:
                for row in rows:
                    metadata_key = row._mapping["metadata_key"]
                    metadata_value = row._mapping["metadata_value"]

                    if metadata_key == FeastMetadataKeys.PROJECT_UUID.value:
                        project_metadata_model.project_uuid = metadata_value

                    if metadata_key == FeastMetadataKeys.LAST_UPDATED_TIMESTAMP.value:
                        project_metadata_model.last_updated_timestamp = (
                            datetime.utcfromtimestamp(int(metadata_value))
                        )
        return project_metadata_model

    def _exit_handler(self):
        if self._executor:
            logger.info("Shutting down SqlRegistry's ThreadPoolExecutor...")
            self._executor.shutdown(wait=False, cancel_futures=True)
            logger.info("ThreadPoolExecutor shut down successfully.")
            self._executor = None<|MERGE_RESOLUTION|>--- conflicted
+++ resolved
@@ -994,30 +994,19 @@
             r.infra.CopyFrom(self.get_infra(project_name).to_proto())
 
         projects_list = self.list_projects(allow_cache=False)
-<<<<<<< HEAD
         filtered_project_list = [p for p in projects_list if p.name not in self.cache_exempt_projects]
 
-        if self.thread_pool_executor_worker_count == 0:
-            for project in filtered_project_list:
-                process_project(project)
-        else:
-            with ThreadPoolExecutor(
-                max_workers=self.thread_pool_executor_worker_count
-            ) as executor:
-                executor.map(process_project, filtered_project_list)
-=======
         if self._executor:
             logger.info(
                 f"Thread count before executor.map: {len(threading.enumerate())}"
             )
-            self._executor.map(process_project, projects_list)
+            self._executor.map(process_project, filtered_project_list)
             logger.info(
                 f"Thread count after executor.map: {len(threading.enumerate())}"
             )
         else:
-            for p in projects_list:
+            for p in filtered_project_list:
                 process_project(p)
->>>>>>> 72744603
 
         if last_updated_timestamps:
             r.last_updated.FromDatetime(max(last_updated_timestamps))
