--- conflicted
+++ resolved
@@ -209,11 +209,6 @@
         self.engine: Engine = create_engine(
             registry_config.path, **registry_config.sqlalchemy_config_kwargs
         )
-        # pool_recycle will recycle connections after the given number of seconds has passed
-        # This is to avoid automatic disconnections when no activity is detected on connection
-        # self.engine: Engine = create_engine(
-        #    registry_config.path, echo=False, pool_recycle=3600, pool_size=10
-        # )
         metadata.create_all(self.engine)
         super().__init__(
             project=project,
@@ -248,6 +243,7 @@
                 validation_references,
                 managed_infra,
                 feast_metadata,
+                permissions,
             }:
                 stmt = delete(t).where(t.c.project_id == project)
                 conn.execute(stmt)
@@ -988,7 +984,47 @@
 
         return projects
 
-<<<<<<< HEAD
+    def _get_permission(self, name: str, project: str) -> Permission:
+        return self._get_object(
+            table=permissions,
+            name=name,
+            project=project,
+            proto_class=PermissionProto,
+            python_class=Permission,
+            id_field_name="permission_name",
+            proto_field_name="permission_proto",
+            not_found_exception=PermissionNotFoundException,
+        )
+
+    def _list_permissions(
+        self, project: str, tags: Optional[dict[str, str]]
+    ) -> List[Permission]:
+        return self._list_objects(
+            permissions,
+            project,
+            PermissionProto,
+            Permission,
+            "permission_proto",
+            tags=tags,
+        )
+
+    def apply_permission(
+        self, permission: Permission, project: str, commit: bool = True
+    ):
+        return self._apply_object(
+            permissions, project, "permission_name", permission, "permission_proto"
+        )
+
+    def delete_permission(self, name: str, project: str, commit: bool = True):
+        with self.engine.begin() as conn:
+            stmt = delete(permissions).where(
+                permissions.c.permission_name == name,
+                permissions.c.project_id == project,
+            )
+            rows = conn.execute(stmt)
+            if rows.rowcount < 1:
+                raise PermissionNotFoundException(name, project)
+
     def get_all_project_metadata(self) -> List[ProjectMetadataModel]:
         """
         Returns all projects metadata. No supporting function in SQL Registry so implemented this here instead of _get_all_projects.
@@ -1049,46 +1085,4 @@
                         project_metadata_model.last_updated_timestamp = (
                             datetime.utcfromtimestamp(int(metadata_value))
                         )
-        return project_metadata_model
-=======
-    def _get_permission(self, name: str, project: str) -> Permission:
-        return self._get_object(
-            table=permissions,
-            name=name,
-            project=project,
-            proto_class=PermissionProto,
-            python_class=Permission,
-            id_field_name="permission_name",
-            proto_field_name="permission_proto",
-            not_found_exception=PermissionNotFoundException,
-        )
-
-    def _list_permissions(
-        self, project: str, tags: Optional[dict[str, str]]
-    ) -> List[Permission]:
-        return self._list_objects(
-            permissions,
-            project,
-            PermissionProto,
-            Permission,
-            "permission_proto",
-            tags=tags,
-        )
-
-    def apply_permission(
-        self, permission: Permission, project: str, commit: bool = True
-    ):
-        return self._apply_object(
-            permissions, project, "permission_name", permission, "permission_proto"
-        )
-
-    def delete_permission(self, name: str, project: str, commit: bool = True):
-        with self.engine.begin() as conn:
-            stmt = delete(permissions).where(
-                permissions.c.permission_name == name,
-                permissions.c.project_id == project,
-            )
-            rows = conn.execute(stmt)
-            if rows.rowcount < 1:
-                raise PermissionNotFoundException(name, project)
->>>>>>> 3f3a4e85
+        return project_metadata_model