--- conflicted
+++ resolved
@@ -1,9 +1,5 @@
 from types import MethodType
-<<<<<<< HEAD
-from typing import List, Optional, Set, Union
-=======
-from typing import List, Optional, no_type_check
->>>>>>> 690a6212
+from typing import List, Optional, Set, Union, no_type_check
 
 import pandas as pd
 import pyarrow
@@ -35,7 +31,6 @@
 
     spark_session: SparkSession
     processing_time: str
-<<<<<<< HEAD
     query_timeout: Optional[int]
     spark_kafka_options: Optional[dict]
     schema_registry_config: Optional[dict]
@@ -66,9 +61,6 @@
         .andTopicRecordNameStrategy(topic, record_name, record_namespace)
         .usingSchemaRegistry(scala_map)
     )
-=======
-    query_timeout: Optional[int] = None
->>>>>>> 690a6212
 
 
 class SparkKafkaProcessor(StreamProcessor):
@@ -134,7 +126,7 @@
             online_store_query = self._write_stream_data(transformed_df, to)
         return online_store_query
 
-    # In the line 64 of __init__(), the "data_source" is assigned a stream_source (and has to be KafkaSource as in line 40).
+    # In the line 116 of __init__(), the "data_source" is assigned a stream_source (and has to be KafkaSource as in line 80).
     @no_type_check
     def _ingest_stream_data(self) -> StreamTable:
         """Only supports json and avro formats currently."""
