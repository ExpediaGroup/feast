from abc import ABC, abstractmethod
from datetime import datetime
from pathlib import Path
from typing import (
    Any,
    Callable,
    Dict,
    Iterable,
    List,
    Mapping,
    Optional,
    Sequence,
    Tuple,
    Union,
)

import pandas as pd
import pyarrow
from tqdm import tqdm

from feast import FeatureService, errors
from feast.base_feature_view import BaseFeatureView
from feast.data_source import DataSource
from feast.entity import Entity
from feast.feature_view import FeatureView
from feast.importer import import_class
from feast.infra.infra_object import Infra
from feast.infra.offline_stores.offline_store import OfflineStore, RetrievalJob
from feast.infra.online_stores.online_store import OnlineStore
from feast.infra.registry.base_registry import BaseRegistry
from feast.infra.supported_async_methods import ProviderAsyncMethods
from feast.on_demand_feature_view import OnDemandFeatureView
from feast.online_response import OnlineResponse
from feast.protos.feast.core.Registry_pb2 import Registry as RegistryProto
from feast.protos.feast.types.EntityKey_pb2 import EntityKey as EntityKeyProto
from feast.protos.feast.types.Value_pb2 import RepeatedValue
from feast.protos.feast.types.Value_pb2 import Value as ValueProto
from feast.repo_config import RepoConfig
from feast.saved_dataset import SavedDataset

PROVIDERS_CLASS_FOR_TYPE = {
    "gcp": "feast.infra.passthrough_provider.PassthroughProvider",
    "aws": "feast.infra.passthrough_provider.PassthroughProvider",
    "local": "feast.infra.passthrough_provider.PassthroughProvider",
    "azure": "feast.infra.passthrough_provider.PassthroughProvider",
    "expedia": "feast.expediagroup.provider.expedia.ExpediaProvider",
}


class Provider(ABC):
    """
    A provider defines an implementation of a feature store object. It orchestrates the various
    components of a feature store, such as the offline store, online store, and materialization
    engine. It is configured through a RepoConfig object.
    """

    repo_config: RepoConfig
    offline_store: OfflineStore
    online_store: OnlineStore

    @abstractmethod
    def __init__(self, config: RepoConfig):
        pass

    @property
    def async_supported(self) -> ProviderAsyncMethods:
        return ProviderAsyncMethods()

    @abstractmethod
    def update_infra(
        self,
        project: str,
        tables_to_delete: Sequence[FeatureView],
        tables_to_keep: Sequence[Union[FeatureView, OnDemandFeatureView]],
        entities_to_delete: Sequence[Entity],
        entities_to_keep: Sequence[Entity],
        partial: bool,
    ):
        """
        Reconciles cloud resources with the specified set of Feast objects.

        Args:
            project: Feast project to which the objects belong.
            tables_to_delete: Feature views whose corresponding infrastructure should be deleted.
            tables_to_keep: Feature views whose corresponding infrastructure should not be deleted, and
                may need to be updated.
            entities_to_delete: Entities whose corresponding infrastructure should be deleted.
            entities_to_keep: Entities whose corresponding infrastructure should not be deleted, and
                may need to be updated.
            partial: If true, tables_to_delete and tables_to_keep are not exhaustive lists, so
                infrastructure corresponding to other feature views should be not be touched.
        """
        pass

    def plan_infra(
        self, config: RepoConfig, desired_registry_proto: RegistryProto
    ) -> Infra:
        """
        Returns the Infra required to support the desired registry.

        Args:
            config: The RepoConfig for the current FeatureStore.
            desired_registry_proto: The desired registry, in proto form.
        """
        return Infra()

    @abstractmethod
    def teardown_infra(
        self,
        project: str,
        tables: Sequence[FeatureView],
        entities: Sequence[Entity],
    ):
        """
        Tears down all cloud resources for the specified set of Feast objects.

        Args:
            project: Feast project to which the objects belong.
            tables: Feature views whose corresponding infrastructure should be deleted.
            entities: Entities whose corresponding infrastructure should be deleted.
        """
        pass

    @abstractmethod
    def online_write_batch(
        self,
        config: RepoConfig,
        table: FeatureView,
        data: List[
            Tuple[EntityKeyProto, Dict[str, ValueProto], datetime, Optional[datetime]]
        ],
        progress: Optional[Callable[[int], Any]],
    ) -> None:
        """
        Writes a batch of feature rows to the online store.

        If a tz-naive timestamp is passed to this method, it is assumed to be UTC.

        Args:
            config: The config for the current feature store.
            table: Feature view to which these feature rows correspond.
            data: A list of quadruplets containing feature data. Each quadruplet contains an entity
                key, a dict containing feature values, an event timestamp for the row, and the created
                timestamp for the row if it exists.
            progress: Function to be called once a batch of rows is written to the online store, used
                to show progress.
        """
        pass

    @abstractmethod
    async def online_write_batch_async(
        self,
        config: RepoConfig,
        table: FeatureView,
        data: List[
            Tuple[EntityKeyProto, Dict[str, ValueProto], datetime, Optional[datetime]]
        ],
        progress: Optional[Callable[[int], Any]],
    ) -> None:
        """
        Writes a batch of feature rows to the online store asynchronously.

        If a tz-naive timestamp is passed to this method, it is assumed to be UTC.

        Args:
            config: The config for the current feature store.
            table: Feature view to which these feature rows correspond.
            data: A list of quadruplets containing feature data. Each quadruplet contains an entity
                key, a dict containing feature values, an event timestamp for the row, and the created
                timestamp for the row if it exists.
            progress: Function to be called once a batch of rows is written to the online store, used
                to show progress.
        """
        pass

    def ingest_df(
        self,
        feature_view: Union[BaseFeatureView, FeatureView, OnDemandFeatureView],
        df: pd.DataFrame,
        field_mapping: Optional[Dict] = None,
    ):
        """
        Persists a dataframe to the online store.

        Args:
            feature_view: The feature view to which the dataframe corresponds.
            df: The dataframe to be persisted.
            field_mapping: A dictionary mapping dataframe column names to feature names.
        """
        pass

    async def ingest_df_async(
        self,
        feature_view: Union[BaseFeatureView, FeatureView, OnDemandFeatureView],
        df: pd.DataFrame,
        field_mapping: Optional[Dict] = None,
    ):
        """
        Persists a dataframe to the online store asynchronously.

        Args:
            feature_view: The feature view to which the dataframe corresponds.
            df: The dataframe to be persisted.
            field_mapping: A dictionary mapping dataframe column names to feature names.
        """
        pass

    def ingest_df_to_offline_store(
        self,
        feature_view: FeatureView,
        df: pyarrow.Table,
    ):
        """
        Persists a dataframe to the offline store.

        Args:
            feature_view: The feature view to which the dataframe corresponds.
            df: The dataframe to be persisted.
        """
        pass

    @abstractmethod
    def materialize_single_feature_view(
        self,
        config: RepoConfig,
        feature_view: Union[FeatureView, OnDemandFeatureView],
        start_date: datetime,
        end_date: datetime,
        registry: BaseRegistry,
        project: str,
        tqdm_builder: Callable[[int], tqdm],
<<<<<<< HEAD
        **kwargs,
=======
        disable_event_timestamp: bool = False,
>>>>>>> eb51f005
    ) -> None:
        """
        Writes latest feature values in the specified time range to the online store.

        Args:
            config: The config for the current feature store.
            feature_view: The feature view to materialize.
            start_date: The start of the time range.
            end_date: The end of the time range.
            registry: The registry for the current feature store.
            project: Feast project to which the objects belong.
            tqdm_builder: A function to monitor the progress of materialization.
<<<<<<< HEAD
            **kwargs: Miscellaneous parameters
=======
            disable_event_timestamp: If True, materializes all available data using current datetime as event timestamp instead of source event timestamps.
>>>>>>> eb51f005
        """
        pass

    @abstractmethod
    def get_historical_features(
        self,
        config: RepoConfig,
        feature_views: List[Union[FeatureView, OnDemandFeatureView]],
        feature_refs: List[str],
        entity_df: Optional[Union[pd.DataFrame, str]],
        registry: BaseRegistry,
        project: str,
        full_feature_names: bool,
        **kwargs,
    ) -> RetrievalJob:
        """
        Retrieves the point-in-time correct historical feature values for the specified entity rows.

        Args:
            config: The config for the current feature store.
            feature_views: A list containing all feature views that are referenced in the entity rows.
            feature_refs: The features to be retrieved.
            entity_df: A collection of rows containing all entity columns on which features need to be joined,
                as well as the timestamp column used for point-in-time joins. Either a pandas dataframe can be
                provided or a SQL query. If None, features will be retrieved for the specified timestamp range.
            registry: The registry for the current feature store.
            project: Feast project to which the feature views belong.
            full_feature_names: If True, feature names will be prefixed with the corresponding feature view name,
                changing them from the format "feature" to "feature_view__feature" (e.g. "daily_transactions"
                changes to "customer_fv__daily_transactions").
            start_date: Start date for the timestamp range when retrieving features without entity_df.
            end_date: End date for the timestamp range when retrieving features without entity_df.

        Returns:
            A RetrievalJob that can be executed to get the features.
        """
        pass

    @abstractmethod
    def online_read(
        self,
        config: RepoConfig,
        table: FeatureView,
        entity_keys: List[EntityKeyProto],
        requested_features: Optional[List[str]] = None,
    ) -> List[Tuple[Optional[datetime], Optional[Dict[str, ValueProto]]]]:
        """
        Reads features values for the given entity keys.

        Args:
            config: The config for the current feature store.
            table: The feature view whose feature values should be read.
            entity_keys: The list of entity keys for which feature values should be read.
            requested_features: The list of features that should be read.

        Returns:
            A list of the same length as entity_keys. Each item in the list is a tuple where the first
            item is the event timestamp for the row, and the second item is a dict mapping feature names
            to values, which are returned in proto format.
        """
        pass

    @abstractmethod
    def get_online_features(
        self,
        config: RepoConfig,
        features: Union[List[str], FeatureService],
        entity_rows: Union[
            List[Dict[str, Any]],
            Mapping[str, Union[Sequence[Any], Sequence[ValueProto], RepeatedValue]],
        ],
        registry: BaseRegistry,
        project: str,
        full_feature_names: bool = False,
    ) -> OnlineResponse:
        pass

    @abstractmethod
    async def get_online_features_async(
        self,
        config: RepoConfig,
        features: Union[List[str], FeatureService],
        entity_rows: Union[
            List[Dict[str, Any]],
            Mapping[str, Union[Sequence[Any], Sequence[ValueProto], RepeatedValue]],
        ],
        registry: BaseRegistry,
        project: str,
        full_feature_names: bool = False,
    ) -> OnlineResponse:
        pass

    @abstractmethod
    async def online_read_async(
        self,
        config: RepoConfig,
        table: FeatureView,
        entity_keys: List[EntityKeyProto],
        requested_features: Optional[List[str]] = None,
    ) -> List[Tuple[Optional[datetime], Optional[Dict[str, ValueProto]]]]:
        """
        Reads features values for the given entity keys asynchronously.

        Args:
            config: The config for the current feature store.
            table: The feature view whose feature values should be read.
            entity_keys: The list of entity keys for which feature values should be read.
            requested_features: The list of features that should be read.

        Returns:
            A list of the same length as entity_keys. Each item in the list is a tuple where the first
            item is the event timestamp for the row, and the second item is a dict mapping feature names
            to values, which are returned in proto format.
        """
        pass

    @abstractmethod
    def retrieve_saved_dataset(
        self, config: RepoConfig, dataset: SavedDataset
    ) -> RetrievalJob:
        """
        Reads a saved dataset.

        Args:
            config: The config for the current feature store.
            dataset: A SavedDataset object containing all parameters necessary for retrieving the dataset.

        Returns:
            A RetrievalJob that can be executed to get the saved dataset.
        """
        pass

    @abstractmethod
    def write_feature_service_logs(
        self,
        feature_service: FeatureService,
        logs: Union[pyarrow.Table, Path],
        config: RepoConfig,
        registry: BaseRegistry,
    ):
        """
        Writes features and entities logged by a feature server to the offline store.

        The schema of the logs table is inferred from the specified feature service. Only feature
        services with configured logging are accepted.

        Args:
            feature_service: The feature service to be logged.
            logs: The logs, either as an arrow table or as a path to a parquet directory.
            config: The config for the current feature store.
            registry: The registry for the current feature store.
        """
        pass

    @abstractmethod
    def retrieve_feature_service_logs(
        self,
        feature_service: FeatureService,
        start_date: datetime,
        end_date: datetime,
        config: RepoConfig,
        registry: BaseRegistry,
    ) -> RetrievalJob:
        """
        Reads logged features for the specified time window.

        Args:
            feature_service: The feature service whose logs should be retrieved.
            start_date: The start of the window.
            end_date: The end of the window.
            config: The config for the current feature store.
            registry: The registry for the current feature store.

        Returns:
            A RetrievalJob that can be executed to get the feature service logs.
        """
        pass

    def get_feature_server_endpoint(self) -> Optional[str]:
        """Returns endpoint for the feature server, if it exists."""
        return None

    @abstractmethod
    def retrieve_online_documents(
        self,
        config: RepoConfig,
        table: FeatureView,
        requested_features: Optional[List[str]],
        query: List[float],
        top_k: int,
        distance_metric: Optional[str] = None,
    ) -> List[
        Tuple[
            Optional[datetime],
            Optional[EntityKeyProto],
            Optional[ValueProto],
            Optional[ValueProto],
            Optional[ValueProto],
        ],
    ]:
        """
        Searches for the top-k most similar documents in the online document store.

        Args:
            distance_metric: distance metric to use for the search.
            config: The config for the current feature store.
            table: The feature view whose embeddings should be searched.
            requested_features: the requested document feature names.
            query: The query embedding to search for.
            top_k: The number of documents to return.

        Returns:
            A list of dictionaries, where each dictionary contains the document feature.
        """
        pass

    @abstractmethod
    def retrieve_online_documents_v2(
        self,
        config: RepoConfig,
        table: FeatureView,
        requested_features: List[str],
        query: Optional[List[float]],
        top_k: int,
        distance_metric: Optional[str] = None,
        query_string: Optional[str] = None,
    ) -> List[
        Tuple[
            Optional[datetime],
            Optional[EntityKeyProto],
            Optional[Dict[str, ValueProto]],
        ]
    ]:
        """
        Searches for the top-k most similar documents in the online document store.

        Args:
            distance_metric: distance metric to use for the search.
            config: The config for the current feature store.
            table: The feature view whose embeddings should be searched.
            requested_features: the requested document feature names.
            query: The query embedding to search for (optional).
            top_k: The number of documents to return.
            query_string: The query string to search for using keyword search (bm25) (optional)

        Returns:
            A list of dictionaries, where each dictionary contains the datetime, entitykey, and a dictionary
            of feature key value pairs
        """
        pass

    @abstractmethod
    def validate_data_source(
        self,
        config: RepoConfig,
        data_source: DataSource,
    ):
        """
        Validates the underlying data source.

        Args:
            config: Configuration object used to configure a feature store.
            data_source: DataSource object that needs to be validated
        """
        pass

    @abstractmethod
    def get_table_column_names_and_types_from_data_source(
        self, config: RepoConfig, data_source: DataSource
    ) -> Iterable[Tuple[str, str]]:
        """
        Returns the list of column names and raw column types for a DataSource.

        Args:
            config: Configuration object used to configure a feature store.
            data_source: DataSource object
        """
        pass

    @abstractmethod
    async def initialize(self, config: RepoConfig) -> None:
        pass

    @abstractmethod
    async def close(self) -> None:
        pass


def get_provider(config: RepoConfig) -> Provider:
    if "." not in config.provider:
        if config.provider not in PROVIDERS_CLASS_FOR_TYPE:
            raise errors.FeastProviderNotImplementedError(config.provider)

        provider = PROVIDERS_CLASS_FOR_TYPE[config.provider]
    else:
        provider = config.provider

    # Split provider into module and class names by finding the right-most dot.
    # For example, provider 'foo.bar.MyProvider' will be parsed into 'foo.bar' and 'MyProvider'
    module_name, class_name = provider.rsplit(".", 1)

    cls = import_class(module_name, class_name, "Provider")

    return cls(config)<|MERGE_RESOLUTION|>--- conflicted
+++ resolved
@@ -229,11 +229,8 @@
         registry: BaseRegistry,
         project: str,
         tqdm_builder: Callable[[int], tqdm],
-<<<<<<< HEAD
+        disable_event_timestamp: bool = False,
         **kwargs,
-=======
-        disable_event_timestamp: bool = False,
->>>>>>> eb51f005
     ) -> None:
         """
         Writes latest feature values in the specified time range to the online store.
@@ -246,11 +243,8 @@
             registry: The registry for the current feature store.
             project: Feast project to which the objects belong.
             tqdm_builder: A function to monitor the progress of materialization.
-<<<<<<< HEAD
+            disable_event_timestamp: If True, materializes all available data using current datetime as event timestamp instead of source event timestamps.
             **kwargs: Miscellaneous parameters
-=======
-            disable_event_timestamp: If True, materializes all available data using current datetime as event timestamp instead of source event timestamps.
->>>>>>> eb51f005
         """
         pass
 
