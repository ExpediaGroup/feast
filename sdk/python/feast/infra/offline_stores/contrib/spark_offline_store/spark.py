--- conflicted
+++ resolved
@@ -31,11 +31,7 @@
 )
 from feast.infra.offline_stores.offline_utils import get_timestamp_filter_sql
 from feast.infra.registry.base_registry import BaseRegistry
-<<<<<<< HEAD
-=======
-from feast.infra.utils import aws_utils
 from feast.on_demand_feature_view import OnDemandFeatureView
->>>>>>> 2f4dd623
 from feast.repo_config import FeastConfigBaseModel, RepoConfig
 from feast.saved_dataset import SavedDatasetStorage
 from feast.type_map import spark_schema_to_np_dtypes
@@ -102,10 +98,6 @@
         if created_timestamp_column:
             timestamps.append(created_timestamp_column)
         timestamp_desc_string = " DESC, ".join(timestamps) + " DESC"
-<<<<<<< HEAD
-=======
-
->>>>>>> 2f4dd623
         (fields_with_aliases, aliases) = _get_fields_with_aliases(
             fields=join_key_columns + feature_name_columns + timestamps,
             field_mappings=data_source.field_mapping,
@@ -113,12 +105,9 @@
 
         fields_as_string = ", ".join(fields_with_aliases)
         aliases_as_string = ", ".join(aliases)
-<<<<<<< HEAD
 
         date_partition_column = data_source.date_partition_column
         date_partition_column_format = data_source.date_partition_column_format
-=======
->>>>>>> 2f4dd623
 
         start_date_str = _format_datetime(start_date)
         end_date_str = _format_datetime(end_date)
@@ -331,7 +320,6 @@
         spark_session = get_spark_session_or_start_new_with_repoconfig(
             store_config=config.offline_store
         )
-<<<<<<< HEAD
 
         timestamp_fields = [timestamp_field]
         if created_timestamp_column:
@@ -343,8 +331,6 @@
 
         fields_with_alias_string = ", ".join(fields_with_aliases)
 
-=======
->>>>>>> 2f4dd623
         from_expression = data_source.get_table_query_string()
         timestamp_filter = get_timestamp_filter_sql(
             start_date, end_date, timestamp_field, tz=timezone.utc, quote_fields=False
