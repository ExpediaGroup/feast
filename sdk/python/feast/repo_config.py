--- conflicted
+++ resolved
@@ -124,7 +124,9 @@
 
     s3_additional_kwargs: Optional[Dict[str, str]] = None
     """ Dict[str, str]: Extra arguments to pass to boto3 when writing the registry file to S3. """
+
     client_id: Optional[StrictStr] = "Unknown"
+    """ Client ID used for HTTP Registry """
 
     sqlalchemy_config_kwargs: Dict[str, Any] = {}
     """ Dict[str, Any]: Extra arguments to pass to SQLAlchemy.create_engine. """
@@ -216,55 +218,30 @@
         self.registry_config = data["registry"]
 
         self._offline_store = None
-<<<<<<< HEAD
-        if "offline_store" in data:
-            self.offline_config = data["offline_store"]
+        if data["provider"] == "expedia":
+            spark_offline_config = {
+                "type": "spark",
+                "spark_conf": {
+                    "spark.sql.catalog.spark_catalog": "org.apache.iceberg.spark.SparkCatalog",
+                    "spark.sql.catalog.spark_catalog.type": "hive",
+                    "spark.sql.iceberg.handle-timestamp-without-timezone": "true",
+                },
+            }
+            self.offline_config = spark_offline_config
         else:
-            if data["provider"] == "local":
-                self.offline_config = "file"
-            elif data["provider"] == "gcp":
-                self.offline_config = "bigquery"
-            elif data["provider"] == "aws":
-                self.offline_config = "redshift"
-            elif data["provider"] == "azure":
-                self.offline_config = "mssql"
-            elif data["provider"] == "expedia":
-                spark_offline_config = {
-                    "type": "spark",
-                    "spark_conf": {
-                        "spark.sql.catalog.spark_catalog": "org.apache.iceberg.spark.SparkCatalog",
-                        "spark.sql.catalog.spark_catalog.type": "hive",
-                        "spark.sql.iceberg.handle-timestamp-without-timezone": "true",
-                    },
-                }
-                self._offline_config = spark_offline_config
+            self.offline_config = data.get("offline_store", "dask")
 
         self._online_store = None
-        if "online_store" in data:
-            self.online_config = data["online_store"]
+        if data["provider"] == "expedia":
+            self.online_config = "redis"
         else:
-            if data["provider"] == "local":
-                self.online_config = "sqlite"
-            elif data["provider"] == "gcp":
-                self.online_config = "datastore"
-            elif data["provider"] == "aws":
-                self.online_config = "dynamodb"
-            elif data["provider"] == "rockset":
-                self.online_config = "rockset"
-            elif data["provider"] == "expedia":
-                self.online_config = "redis"
-=======
-        self.offline_config = data.get("offline_store", "dask")
-
-        self._online_store = None
-        self.online_config = data.get("online_store", "sqlite")
->>>>>>> 5a163643
+            self.online_config = data.get("online_store", "sqlite")
 
         self._batch_engine = None
         if "batch_engine" in data:
             self.batch_engine_config = data["batch_engine"]
         elif "batch_engine_config" in data:
-            self._batch_engine_config = data["batch_engine_config"]
+            self.batch_engine_config = data["batch_engine_config"]
         elif data["provider"] == "expedia":
             self.batch_engine_config = "spark.engine"
         else:
@@ -375,18 +352,10 @@
         # This is only direct reference to a provider or online store that we should have
         # for backwards compatibility.
         if "type" not in values["online_store"]:
-<<<<<<< HEAD
-            if values["provider"] == "local":
+            if values["provider"] == "expedia":
+                values["online_store"]["type"] = "redis"
+            else:
                 values["online_store"]["type"] = "sqlite"
-            elif values["provider"] == "gcp":
-                values["online_store"]["type"] = "datastore"
-            elif values["provider"] == "aws":
-                values["online_store"]["type"] = "dynamodb"
-            elif values["provider"] == "expedia":
-                values["online_store"]["type"] = "redis"
-=======
-            values["online_store"]["type"] = "sqlite"
->>>>>>> 5a163643
 
         online_store_type = values["online_store"]["type"]
 
@@ -411,20 +380,10 @@
 
         # Set the default type
         if "type" not in values["offline_store"]:
-<<<<<<< HEAD
-            if values["provider"] == "local":
-                values["offline_store"]["type"] = "file"
-            elif values["provider"] == "gcp":
-                values["offline_store"]["type"] = "bigquery"
-            elif values["provider"] == "aws":
-                values["offline_store"]["type"] = "redshift"
-            if values["provider"] == "azure":
-                values["offline_store"]["type"] = "mssql"
-            if values["provider"] == "expedia":
-                values["offline_store"]["type"] = "spark"
-=======
+        if values["provider"] == "expedia":
+            values["offline_store"]["type"] = "spark"
+        else:
             values["offline_store"]["type"] = "dask"
->>>>>>> 5a163643
 
         offline_store_type = values["offline_store"]["type"]
 
