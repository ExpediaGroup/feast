--- conflicted
+++ resolved
@@ -382,14 +382,14 @@
         return self._list_stream_feature_views(allow_cache, tags=tags)
 
     def _list_sorted_feature_views(
-        self,
-        allow_cache: bool = False,
-        hide_dummy_entity: bool = True,
-        tags: Optional[dict[str, str]] = None,
+            self,
+            allow_cache: bool = False,
+            hide_dummy_entity: bool = True,
+            tags: Optional[dict[str, str]] = None,
     ) -> List[SortedFeatureView]:
         sorted_feature_views = []
         for sfv in self._registry.list_sorted_feature_views(
-            self.project, allow_cache=allow_cache, tags=tags
+                self.project, allow_cache=allow_cache, tags=tags
         ):
             if hide_dummy_entity and sfv.entities[0] == DUMMY_ENTITY_NAME:
                 sfv.entities = []
@@ -497,9 +497,7 @@
         Raises:
             FeatureViewNotFoundException: The feature view could not be found.
         """
-        return self._get_sorted_feature_view(
-            name, allow_registry_cache=allow_registry_cache
-        )
+        return self._get_sorted_feature_view(name, allow_registry_cache=allow_registry_cache)
 
     def _get_sorted_feature_view(
         self,
@@ -727,26 +725,12 @@
             for name in feature_views:
                 try:
                     feature_view = self._get_feature_view(name, hide_dummy_entity=False)
-<<<<<<< HEAD
                 except Exception:
-=======
-                except Exception as e:
-                    print(
-                        f"Exception type after checking for feature view: {type(e).__name__}"
-                    )
->>>>>>> fde4a053
                     try:
                         feature_view = self._get_stream_feature_view(
                             name, hide_dummy_entity=False
                         )
-<<<<<<< HEAD
                     except Exception:
-=======
-                    except Exception as e:
-                        print(
-                            f"Exception type after checking for stream fv: {type(e).__name__}"
-                        )
->>>>>>> fde4a053
                         # Fallback to sorted feature view lookup.
                         feature_view = self._get_sorted_feature_view(
                             name, hide_dummy_entity=False
