# Copyright 2019 The Feast Authors
#
# Licensed under the Apache License, Version 2.0 (the "License");
# you may not use this file except in compliance with the License.
# You may obtain a copy of the License at
#
#     https://www.apache.org/licenses/LICENSE-2.0
#
# Unless required by applicable law or agreed to in writing, software
# distributed under the License is distributed on an "AS IS" BASIS,
# WITHOUT WARRANTIES OR CONDITIONS OF ANY KIND, either express or implied.
# See the License for the specific language governing permissions and
# limitations under the License.
import copy
import itertools
import logging
import os
import warnings
from collections import Counter, defaultdict
from datetime import datetime, timedelta
from pathlib import Path
from typing import (
    TYPE_CHECKING,
    Any,
    Callable,
    Dict,
    Iterable,
    List,
    Mapping,
    Optional,
    Sequence,
    Set,
    Tuple,
    Union,
    cast,
)

import pandas as pd
import pyarrow as pa
from colorama import Fore, Style
from google.protobuf.timestamp_pb2 import Timestamp
from tqdm import tqdm

from feast import feature_server, flags_helper, ui_server, utils
from feast.base_feature_view import BaseFeatureView
from feast.batch_feature_view import BatchFeatureView
from feast.data_source import (
    DataSource,
    KafkaSource,
    KinesisSource,
    PushMode,
    PushSource,
)
from feast.diff.infra_diff import InfraDiff, diff_infra_protos
from feast.diff.registry_diff import RegistryDiff, apply_diff_to_registry, diff_between
from feast.dqm.errors import ValidationFailed
from feast.entity import Entity
from feast.errors import (
    DataFrameSerializationError,
    DataSourceRepeatNamesException,
    EntityNotFoundException,
    FeatureNameCollisionError,
    FeatureViewNotFoundException,
    PushSourceNotFoundException,
    RequestDataNotFoundInEntityDfException,
    RequestDataNotFoundInEntityRowsException,
)
from feast.feast_object import FeastObject
from feast.feature_service import FeatureService
from feast.feature_view import (
    DUMMY_ENTITY,
    DUMMY_ENTITY_ID,
    DUMMY_ENTITY_NAME,
    DUMMY_ENTITY_VAL,
    FeatureView,
)
from feast.inference import (
    update_data_sources_with_inferred_event_timestamp_col,
    update_feature_views_with_inferred_features_and_entities,
)
from feast.infra.infra_object import Infra
from feast.infra.provider import Provider, RetrievalJob, get_provider
from feast.infra.registry.base_registry import BaseRegistry
from feast.infra.registry.http import HttpRegistry
from feast.infra.registry.registry import Registry
from feast.infra.registry.sql import SqlRegistry
from feast.on_demand_feature_view import OnDemandFeatureView
from feast.online_response import OnlineResponse
from feast.protos.feast.core.InfraObject_pb2 import Infra as InfraProto
from feast.protos.feast.serving.ServingService_pb2 import (
    FieldStatus,
    GetOnlineFeaturesResponse,
)
from feast.protos.feast.types.EntityKey_pb2 import EntityKey as EntityKeyProto
from feast.protos.feast.types.Value_pb2 import RepeatedValue, Value
from feast.repo_config import RepoConfig, load_repo_config
from feast.repo_contents import RepoContents
from feast.saved_dataset import SavedDataset, SavedDatasetStorage, ValidationReference
from feast.stream_feature_view import StreamFeatureView
from feast.type_map import (
    feast_value_type_to_python_type,
    python_values_to_proto_values,
)
from feast.usage import log_exceptions, log_exceptions_and_usage, set_usage_attribute
from feast.value_type import ValueType
from feast.version import get_version

warnings.simplefilter("ignore", DeprecationWarning)

logger = logging.getLogger(__name__)

if TYPE_CHECKING:
    from feast.embedded_go.online_features_service import EmbeddedOnlineFeatureServer


class FeatureStore:
    """
    A FeatureStore object is used to define, create, and retrieve features.

    Attributes:
        config: The config for the feature store.
        repo_path: The path to the feature repo.
        _registry: The registry for the feature store.
        _provider: The provider for the feature store.
        _go_server: The (optional) Go feature server for the feature store.
    """

    config: RepoConfig
    repo_path: Path
    _registry: BaseRegistry
    _provider: Provider
    _go_server: Optional["EmbeddedOnlineFeatureServer"]

    @log_exceptions
    def __init__(
        self,
        repo_path: Optional[str] = None,
        config: Optional[RepoConfig] = None,
        fs_yaml_file: Optional[Path] = None,
    ):
        """
        Creates a FeatureStore object.

        Args:
            repo_path (optional): Path to the feature repo. Defaults to the current working directory.
            config (optional): Configuration object used to configure the feature store.
            fs_yaml_file (optional): Path to the `feature_store.yaml` file used to configure the feature store.
                At most one of 'fs_yaml_file' and 'config' can be set.

        Raises:
            ValueError: If both or neither of repo_path and config are specified.
        """
        if fs_yaml_file is not None and config is not None:
            raise ValueError("You cannot specify both fs_yaml_file and config.")

        if repo_path:
            self.repo_path = Path(repo_path)
        else:
            self.repo_path = Path(os.getcwd())

        # If config is specified, or fs_yaml_file is specified, those take precedence over
        # the default feature_store.yaml location under repo_path.
        if config is not None:
            self.config = config
        elif fs_yaml_file is not None:
            self.config = load_repo_config(self.repo_path, fs_yaml_file)
        else:
            self.config = load_repo_config(
                self.repo_path, utils.get_default_yaml_file_path(self.repo_path)
            )

        registry_config = self.config.registry
        if registry_config.registry_type == "sql":
            self._registry = SqlRegistry(registry_config, self.config.project, None)
        elif registry_config.registry_type == "http":
            self._registry = HttpRegistry(registry_config, self.config.project, None)
        elif registry_config.registry_type == "snowflake.registry":
            from feast.infra.registry.snowflake import SnowflakeRegistry

            self._registry = SnowflakeRegistry(
                registry_config, self.config.project, None
            )
        elif registry_config and registry_config.registry_type == "remote":
            from feast.infra.registry.remote import RemoteRegistry

            self._registry = RemoteRegistry(registry_config, self.config.project, None)
        else:
            r = Registry(self.config.project, registry_config, repo_path=self.repo_path)
            r._initialize_registry(self.config.project)
            self._registry = r

        self._provider = get_provider(self.config)
        self._go_server = None

    @log_exceptions
    def version(self) -> str:
        """Returns the version of the current Feast SDK/CLI."""
        return get_version()

    @property
    def registry(self) -> BaseRegistry:
        """Gets the registry of this feature store."""
        return self._registry

    @property
    def project(self) -> str:
        """Gets the project of this feature store."""
        return self.config.project

    def _get_provider(self) -> Provider:
        # TODO: Bake self.repo_path into self.config so that we dont only have one interface to paths
        return self._provider

    @log_exceptions_and_usage
    def refresh_registry(self):
        """Fetches and caches a copy of the feature registry in memory.

        Explicitly calling this method allows for direct control of the state of the registry cache. Every time this
        method is called the complete registry state will be retrieved from the remote registry store backend
        (e.g., GCS, S3), and the cache timer will be reset. If refresh_registry() is run before get_online_features()
        is called, then get_online_features() will use the cached registry instead of retrieving (and caching) the
        registry itself.

        Additionally, the TTL for the registry cache can be set to infinity (by setting it to 0), which means that
        refresh_registry() will become the only way to update the cached registry. If the TTL is set to a value
        greater than 0, then once the cache becomes stale (more time than the TTL has passed), a new cache will be
        downloaded synchronously, which may increase latencies if the triggering method is get_online_features().
        """
        registry_config = self.config.registry
        registry = Registry(
            self.config.project, registry_config, repo_path=self.repo_path
        )
        registry.refresh(self.config.project)

        self._registry = registry

    @log_exceptions_and_usage
    def list_entities(self, allow_cache: bool = False) -> List[Entity]:
        """
        Retrieves the list of entities from the registry.

        Args:
            allow_cache: Whether to allow returning entities from a cached registry.

        Returns:
            A list of entities.
        """
        return self._list_entities(allow_cache)

    def _list_entities(
        self, allow_cache: bool = False, hide_dummy_entity: bool = True
    ) -> List[Entity]:
        all_entities = self._registry.list_entities(
            self.project, allow_cache=allow_cache
        )
        return [
            entity
            for entity in all_entities
            if entity.name != DUMMY_ENTITY_NAME or not hide_dummy_entity
        ]

    @log_exceptions_and_usage
    def list_feature_services(self) -> List[FeatureService]:
        """
        Retrieves the list of feature services from the registry.

        Returns:
            A list of feature services.
        """
        return self._registry.list_feature_services(self.project)

    @log_exceptions_and_usage
    def list_feature_views(self, allow_cache: bool = False) -> List[FeatureView]:
        """
        Retrieves the list of feature views from the registry.

        Args:
            allow_cache: Whether to allow returning entities from a cached registry.

        Returns:
            A list of feature views.
        """
        return self._list_feature_views(allow_cache)

    def _list_feature_views(
        self,
        allow_cache: bool = False,
        hide_dummy_entity: bool = True,
    ) -> List[FeatureView]:
        feature_views = []
        for fv in self._registry.list_feature_views(
            self.project, allow_cache=allow_cache
        ):
            if (
                hide_dummy_entity
                and fv.entities
                and fv.entities[0] == DUMMY_ENTITY_NAME
            ):
                fv.entities = []
                fv.entity_columns = []
            feature_views.append(fv)
        return feature_views

    def _list_stream_feature_views(
        self,
        allow_cache: bool = False,
        hide_dummy_entity: bool = True,
    ) -> List[StreamFeatureView]:
        stream_feature_views = []
        for sfv in self._registry.list_stream_feature_views(
            self.project, allow_cache=allow_cache
        ):
            if hide_dummy_entity and sfv.entities[0] == DUMMY_ENTITY_NAME:
                sfv.entities = []
                sfv.entity_columns = []
            stream_feature_views.append(sfv)
        return stream_feature_views

    @log_exceptions_and_usage
    def list_on_demand_feature_views(
        self, allow_cache: bool = False
    ) -> List[OnDemandFeatureView]:
        """
        Retrieves the list of on demand feature views from the registry.

        Returns:
            A list of on demand feature views.
        """
        return self._registry.list_on_demand_feature_views(
            self.project, allow_cache=allow_cache
        )

    @log_exceptions_and_usage
    def list_stream_feature_views(
        self, allow_cache: bool = False
    ) -> List[StreamFeatureView]:
        """
        Retrieves the list of stream feature views from the registry.

        Returns:
            A list of stream feature views.
        """
        return self._list_stream_feature_views(allow_cache)

    @log_exceptions_and_usage
    def list_data_sources(self, allow_cache: bool = False) -> List[DataSource]:
        """
        Retrieves the list of data sources from the registry.

        Args:
            allow_cache: Whether to allow returning data sources from a cached registry.

        Returns:
            A list of data sources.
        """
        return self._registry.list_data_sources(self.project, allow_cache=allow_cache)

    @log_exceptions_and_usage
    def get_entity(self, name: str, allow_registry_cache: bool = False) -> Entity:
        """
        Retrieves an entity.

        Args:
            name: Name of entity.
            allow_registry_cache: (Optional) Whether to allow returning this entity from a cached registry

        Returns:
            The specified entity.

        Raises:
            EntityNotFoundException: The entity could not be found.
        """
        return self._registry.get_entity(
            name, self.project, allow_cache=allow_registry_cache
        )

    @log_exceptions_and_usage
    def get_feature_service(
        self, name: str, allow_cache: bool = False
    ) -> FeatureService:
        """
        Retrieves a feature service.

        Args:
            name: Name of feature service.
            allow_cache: Whether to allow returning feature services from a cached registry.

        Returns:
            The specified feature service.

        Raises:
            FeatureServiceNotFoundException: The feature service could not be found.
        """
        return self._registry.get_feature_service(name, self.project, allow_cache)

    @log_exceptions_and_usage
    def get_feature_view(
        self, name: str, allow_registry_cache: bool = False
    ) -> FeatureView:
        """
        Retrieves a feature view.

        Args:
            name: Name of feature view.
            allow_registry_cache: (Optional) Whether to allow returning this entity from a cached registry

        Returns:
            The specified feature view.

        Raises:
            FeatureViewNotFoundException: The feature view could not be found.
        """
        return self._get_feature_view(name, allow_registry_cache=allow_registry_cache)

    def _get_feature_view(
        self,
        name: str,
        hide_dummy_entity: bool = True,
        allow_registry_cache: bool = False,
    ) -> FeatureView:
        feature_view = self._registry.get_feature_view(
            name, self.project, allow_cache=allow_registry_cache
        )
        if hide_dummy_entity and feature_view.entities[0] == DUMMY_ENTITY_NAME:
            feature_view.entities = []
        return feature_view

    @log_exceptions_and_usage
    def get_stream_feature_view(
        self, name: str, allow_registry_cache: bool = False
    ) -> StreamFeatureView:
        """
        Retrieves a stream feature view.

        Args:
            name: Name of stream feature view.
            allow_registry_cache: (Optional) Whether to allow returning this entity from a cached registry

        Returns:
            The specified stream feature view.

        Raises:
            FeatureViewNotFoundException: The feature view could not be found.
        """
        return self._get_stream_feature_view(
            name, allow_registry_cache=allow_registry_cache
        )

    def _get_stream_feature_view(
        self,
        name: str,
        hide_dummy_entity: bool = True,
        allow_registry_cache: bool = False,
    ) -> StreamFeatureView:
        stream_feature_view = self._registry.get_stream_feature_view(
            name, self.project, allow_cache=allow_registry_cache
        )
        if hide_dummy_entity and stream_feature_view.entities[0] == DUMMY_ENTITY_NAME:
            stream_feature_view.entities = []
        return stream_feature_view

    @log_exceptions_and_usage
    def get_on_demand_feature_view(
        self, name: str, allow_cache: bool = False
    ) -> OnDemandFeatureView:
        """
        Retrieves a feature view.

        Args:
            name: Name of feature view.
            allow_cache: Whether to allow returning this on demand feature view from a cached registry

        Returns:
            The specified feature view.

        Raises:
            FeatureViewNotFoundException: The feature view could not be found.
        """
        return self._registry.get_on_demand_feature_view(
            name, self.project, allow_cache
        )

    @log_exceptions_and_usage
    def get_data_source(self, name: str, allow_cache: bool = False) -> DataSource:
        """
        Retrieves the list of data sources from the registry.

        Args:
            name: Name of the data source.
            allow_cache: Whether to allow returning this data source from a cached registry

        Returns:
            The specified data source.

        Raises:
            DataSourceObjectNotFoundException: The data source could not be found.
        """
        return self._registry.get_data_source(name, self.project, allow_cache)

    @log_exceptions_and_usage
    def delete_feature_view(self, name: str):
        """
        Deletes a feature view.

        Args:
            name: Name of feature view.

        Raises:
            FeatureViewNotFoundException: The feature view could not be found.
        """
        return self._registry.delete_feature_view(name, self.project)

    @log_exceptions_and_usage
    def delete_feature_service(self, name: str):
        """
        Deletes a feature service.

        Args:
            name: Name of feature service.

        Raises:
            FeatureServiceNotFoundException: The feature view could not be found.
        """
        return self._registry.delete_feature_service(name, self.project)

    def _get_features(
        self,
        features: Union[List[str], FeatureService],
        allow_cache: bool = False,
    ) -> List[str]:
        _features = features

        if not _features:
            raise ValueError("No features specified for retrieval")

        _feature_refs = []
        if isinstance(_features, FeatureService):
            feature_service_from_registry = self.get_feature_service(
                _features.name, allow_cache
            )
            if feature_service_from_registry != _features:
                warnings.warn(
                    "The FeatureService object that has been passed in as an argument is "
                    "inconsistent with the version from the registry. Potentially a newer version "
                    "of the FeatureService has been applied to the registry."
                )
            for projection in feature_service_from_registry.feature_view_projections:
                _feature_refs.extend(
                    [
                        f"{projection.name_to_use()}:{f.name}"
                        for f in projection.features
                    ]
                )
        else:
            assert isinstance(_features, list)
            _feature_refs = _features
        return _feature_refs

    def _should_use_plan(self):
        """Returns True if plan and _apply_diffs should be used, False otherwise."""
        # Currently only the local provider with sqlite online store supports plan and _apply_diffs.
        return self.config.provider == "local" and (
            self.config.online_store and self.config.online_store.type == "sqlite"
        )

    def _validate_all_feature_views(
        self,
        views_to_update: List[FeatureView],
        odfvs_to_update: List[OnDemandFeatureView],
        sfvs_to_update: List[StreamFeatureView],
    ):
        """Validates all feature views."""
        if len(odfvs_to_update) > 0 and not flags_helper.is_test():
            warnings.warn(
                "On demand feature view is an experimental feature. "
                "This API is stable, but the functionality does not scale well for offline retrieval",
                RuntimeWarning,
            )
        set_usage_attribute("odfv", bool(odfvs_to_update))
        _validate_feature_views(
            [
                *views_to_update,
                *odfvs_to_update,
                *sfvs_to_update,
            ]
        )

    def _make_inferences(
        self,
        data_sources_to_update: List[DataSource],
        entities_to_update: List[Entity],
        views_to_update: List[FeatureView],
        odfvs_to_update: List[OnDemandFeatureView],
        sfvs_to_update: List[StreamFeatureView],
        feature_services_to_update: List[FeatureService],
    ):
        """Makes inferences for entities, feature views, odfvs, and feature services."""
        update_data_sources_with_inferred_event_timestamp_col(
            data_sources_to_update, self.config
        )

        update_data_sources_with_inferred_event_timestamp_col(
            [view.batch_source for view in views_to_update], self.config
        )

        update_data_sources_with_inferred_event_timestamp_col(
            [view.batch_source for view in sfvs_to_update], self.config
        )

        # New feature views may reference previously applied entities.
        entities = self._list_entities()
        update_feature_views_with_inferred_features_and_entities(
            views_to_update, entities + entities_to_update, self.config
        )
        update_feature_views_with_inferred_features_and_entities(
            sfvs_to_update, entities + entities_to_update, self.config
        )
        # TODO(kevjumba): Update schema inferrence
        for sfv in sfvs_to_update:
            if not sfv.schema:
                raise ValueError(
                    f"schema inference not yet supported for stream feature views. please define schema for stream feature view: {sfv.name}"
                )

        for odfv in odfvs_to_update:
            odfv.infer_features()

        fvs_to_update_map = {
            view.name: view for view in [*views_to_update, *sfvs_to_update]
        }
        for feature_service in feature_services_to_update:
            feature_service.infer_features(fvs_to_update=fvs_to_update_map)

    def _get_feature_views_to_materialize(
        self,
        feature_views: Optional[List[str]],
    ) -> List[FeatureView]:
        """
        Returns the list of feature views that should be materialized.

        If no feature views are specified, all feature views will be returned.

        Args:
            feature_views: List of names of feature views to materialize.

        Raises:
            FeatureViewNotFoundException: One of the specified feature views could not be found.
            ValueError: One of the specified feature views is not configured for materialization.
        """
        feature_views_to_materialize: List[FeatureView] = []

        if feature_views is None:
            feature_views_to_materialize = self._list_feature_views(
                hide_dummy_entity=False
            )
            feature_views_to_materialize = [
                fv for fv in feature_views_to_materialize if fv.online
            ]
            stream_feature_views_to_materialize = self._list_stream_feature_views(
                hide_dummy_entity=False
            )
            feature_views_to_materialize += [
                sfv for sfv in stream_feature_views_to_materialize if sfv.online
            ]
        else:
            for name in feature_views:
                try:
                    feature_view = self._get_feature_view(name, hide_dummy_entity=False)
                except FeatureViewNotFoundException:
                    feature_view = self._get_stream_feature_view(
                        name, hide_dummy_entity=False
                    )

                if not feature_view.online:
                    raise ValueError(
                        f"FeatureView {feature_view.name} is not configured to be served online."
                    )
                feature_views_to_materialize.append(feature_view)

        return feature_views_to_materialize

    @log_exceptions_and_usage
    def plan(
        self, desired_repo_contents: RepoContents
    ) -> Tuple[RegistryDiff, InfraDiff, Infra]:
        """Dry-run registering objects to metadata store.

        The plan method dry-runs registering one or more definitions (e.g., Entity, FeatureView), and produces
        a list of all the changes the that would be introduced in the feature repo. The changes computed by the plan
        command are for informational purposes, and are not actually applied to the registry.

        Args:
            desired_repo_contents: The desired repo state.

        Raises:
            ValueError: The 'objects' parameter could not be parsed properly.

        Examples:
            Generate a plan adding an Entity and a FeatureView.

            >>> from feast import FeatureStore, Entity, FeatureView, Feature, FileSource, RepoConfig
            >>> from feast.feature_store import RepoContents
            >>> from datetime import timedelta
            >>> fs = FeatureStore(repo_path="project/feature_repo")
            >>> driver = Entity(name="driver_id", description="driver id")
            >>> driver_hourly_stats = FileSource(
            ...     path="project/feature_repo/data/driver_stats.parquet",
            ...     timestamp_field="event_timestamp",
            ...     created_timestamp_column="created",
            ... )
            >>> driver_hourly_stats_view = FeatureView(
            ...     name="driver_hourly_stats",
            ...     entities=[driver],
            ...     ttl=timedelta(seconds=86400 * 1),
            ...     source=driver_hourly_stats,
            ... )
            >>> registry_diff, infra_diff, new_infra = fs.plan(RepoContents(
            ...     data_sources=[driver_hourly_stats],
            ...     feature_views=[driver_hourly_stats_view],
            ...     on_demand_feature_views=list(),
            ...     stream_feature_views=list(),
            ...     entities=[driver],
            ...     feature_services=list())) # register entity and feature view
        """
        # Validate and run inference on all the objects to be registered.
        self._validate_all_feature_views(
            desired_repo_contents.feature_views,
            desired_repo_contents.on_demand_feature_views,
            desired_repo_contents.stream_feature_views,
        )
        _validate_data_sources(desired_repo_contents.data_sources)
        self._make_inferences(
            desired_repo_contents.data_sources,
            desired_repo_contents.entities,
            desired_repo_contents.feature_views,
            desired_repo_contents.on_demand_feature_views,
            desired_repo_contents.stream_feature_views,
            desired_repo_contents.feature_services,
        )

        # Compute the desired difference between the current objects in the registry and
        # the desired repo state.
        registry_diff = diff_between(
            self._registry, self.project, desired_repo_contents
        )

        # Compute the desired difference between the current infra, as stored in the registry,
        # and the desired infra.
        self._registry.refresh(project=self.project)
        current_infra_proto = InfraProto()
<<<<<<< HEAD
        if self._registry.proto().HasField("infra"):
            current_infra_proto = self._registry.proto().infra.__deepcopy__()
=======
        current_infra_proto.CopyFrom(self._registry.proto().infra)
>>>>>>> 690a6212
        desired_registry_proto = desired_repo_contents.to_registry_proto()
        new_infra = self._provider.plan_infra(self.config, desired_registry_proto)
        new_infra_proto = new_infra.to_proto()
        infra_diff = diff_infra_protos(current_infra_proto, new_infra_proto)

        return registry_diff, infra_diff, new_infra

    @log_exceptions_and_usage
    def _apply_diffs(
        self, registry_diff: RegistryDiff, infra_diff: InfraDiff, new_infra: Infra
    ):
        """Applies the given diffs to the metadata store and infrastructure.

        Args:
            registry_diff: The diff between the current registry and the desired registry.
            infra_diff: The diff between the current infra and the desired infra.
            new_infra: The desired infra.
        """
        infra_diff.update()
        apply_diff_to_registry(
            self._registry, registry_diff, self.project, commit=False
        )

        self._registry.update_infra(new_infra, self.project, commit=True)

    @log_exceptions_and_usage
    def apply(
        self,
        objects: Union[
            DataSource,
            Entity,
            FeatureView,
            OnDemandFeatureView,
            BatchFeatureView,
            StreamFeatureView,
            FeatureService,
            ValidationReference,
            List[FeastObject],
        ],
        objects_to_delete: Optional[List[FeastObject]] = None,
        partial: bool = True,
    ):
        """Register objects to metadata store and update related infrastructure.

        The apply method registers one or more definitions (e.g., Entity, FeatureView) and registers or updates these
        objects in the Feast registry. Once the apply method has updated the infrastructure (e.g., create tables in
        an online store), it will commit the updated registry. All operations are idempotent, meaning they can safely
        be rerun.

        Args:
            objects: A single object, or a list of objects that should be registered with the Feature Store.
            objects_to_delete: A list of objects to be deleted from the registry and removed from the
                provider's infrastructure. This deletion will only be performed if partial is set to False.
            partial: If True, apply will only handle the specified objects; if False, apply will also delete
                all the objects in objects_to_delete, and tear down any associated cloud resources.

        Raises:
            ValueError: The 'objects' parameter could not be parsed properly.

        Examples:
            Register an Entity and a FeatureView.

            >>> from feast import FeatureStore, Entity, FeatureView, Feature, FileSource, RepoConfig
            >>> from datetime import timedelta
            >>> fs = FeatureStore(repo_path="project/feature_repo")
            >>> driver = Entity(name="driver_id", description="driver id")
            >>> driver_hourly_stats = FileSource(
            ...     path="project/feature_repo/data/driver_stats.parquet",
            ...     timestamp_field="event_timestamp",
            ...     created_timestamp_column="created",
            ... )
            >>> driver_hourly_stats_view = FeatureView(
            ...     name="driver_hourly_stats",
            ...     entities=[driver],
            ...     ttl=timedelta(seconds=86400 * 1),
            ...     source=driver_hourly_stats,
            ... )
            >>> fs.apply([driver_hourly_stats_view, driver]) # register entity and feature view
        """
        # TODO: Add locking
        if not isinstance(objects, Iterable):
            objects = [objects]
        assert isinstance(objects, list)

        if not objects_to_delete:
            objects_to_delete = []

        # Separate all objects into entities, feature services, and different feature view types.
        entities_to_update = [ob for ob in objects if isinstance(ob, Entity)]
        views_to_update = [
            ob
            for ob in objects
            if
            (
                # BFVs are not handled separately from FVs right now.
                (isinstance(ob, FeatureView) or isinstance(ob, BatchFeatureView))
                and not isinstance(ob, StreamFeatureView)
            )
        ]
        sfvs_to_update = [ob for ob in objects if isinstance(ob, StreamFeatureView)]
        odfvs_to_update = [ob for ob in objects if isinstance(ob, OnDemandFeatureView)]
        services_to_update = [ob for ob in objects if isinstance(ob, FeatureService)]
        data_sources_set_to_update = {
            ob for ob in objects if isinstance(ob, DataSource)
        }
        validation_references_to_update = [
            ob for ob in objects if isinstance(ob, ValidationReference)
        ]

        batch_sources_to_add: List[DataSource] = []
        for data_source in data_sources_set_to_update:
            if (
                isinstance(data_source, PushSource)
                or isinstance(data_source, KafkaSource)
                or isinstance(data_source, KinesisSource)
            ):
                assert data_source.batch_source
                batch_sources_to_add.append(data_source.batch_source)
        for batch_source in batch_sources_to_add:
            data_sources_set_to_update.add(batch_source)

        for fv in itertools.chain(views_to_update, sfvs_to_update):
            data_sources_set_to_update.add(fv.batch_source)
            if fv.stream_source:
                data_sources_set_to_update.add(fv.stream_source)

        for odfv in odfvs_to_update:
            for v in odfv.source_request_sources.values():
                data_sources_set_to_update.add(v)

        data_sources_to_update = list(data_sources_set_to_update)

        # Handle all entityless feature views by using DUMMY_ENTITY as a placeholder entity.
        entities_to_update.append(DUMMY_ENTITY)

        # Validate all feature views and make inferences.
        self._validate_all_feature_views(
            views_to_update, odfvs_to_update, sfvs_to_update
        )
        self._make_inferences(
            data_sources_to_update,
            entities_to_update,
            views_to_update,
            odfvs_to_update,
            sfvs_to_update,
            services_to_update,
        )

        # Add all objects to the registry and update the provider's infrastructure.
        for ds in data_sources_to_update:
            self._registry.apply_data_source(ds, project=self.project, commit=False)
        for view in itertools.chain(views_to_update, odfvs_to_update, sfvs_to_update):
            self._registry.apply_feature_view(view, project=self.project, commit=False)
        for ent in entities_to_update:
            self._registry.apply_entity(ent, project=self.project, commit=False)
        for feature_service in services_to_update:
            self._registry.apply_feature_service(
                feature_service, project=self.project, commit=False
            )
        for validation_references in validation_references_to_update:
            self._registry.apply_validation_reference(
                validation_references, project=self.project, commit=False
            )

        entities_to_delete = []
        views_to_delete = []
        sfvs_to_delete = []
        if not partial:
            # Delete all registry objects that should not exist.
            entities_to_delete = [
                ob for ob in objects_to_delete if isinstance(ob, Entity)
            ]
            views_to_delete = [
                ob
                for ob in objects_to_delete
                if (
                    (isinstance(ob, FeatureView) or isinstance(ob, BatchFeatureView))
                    and not isinstance(ob, StreamFeatureView)
                )
            ]
            odfvs_to_delete = [
                ob for ob in objects_to_delete if isinstance(ob, OnDemandFeatureView)
            ]
            sfvs_to_delete = [
                ob for ob in objects_to_delete if isinstance(ob, StreamFeatureView)
            ]
            services_to_delete = [
                ob for ob in objects_to_delete if isinstance(ob, FeatureService)
            ]
            data_sources_to_delete = [
                ob for ob in objects_to_delete if isinstance(ob, DataSource)
            ]
            validation_references_to_delete = [
                ob for ob in objects_to_delete if isinstance(ob, ValidationReference)
            ]

            for data_source in data_sources_to_delete:
                self._registry.delete_data_source(
                    data_source.name, project=self.project, commit=False
                )
            for entity in entities_to_delete:
                self._registry.delete_entity(
                    entity.name, project=self.project, commit=False
                )
            for view in views_to_delete:
                self._registry.delete_feature_view(
                    view.name, project=self.project, commit=False
                )
            for odfv in odfvs_to_delete:
                self._registry.delete_feature_view(
                    odfv.name, project=self.project, commit=False
                )
            for sfv in sfvs_to_delete:
                self._registry.delete_feature_view(
                    sfv.name, project=self.project, commit=False
                )
            for service in services_to_delete:
                self._registry.delete_feature_service(
                    service.name, project=self.project, commit=False
                )
            for validation_references in validation_references_to_delete:
                self._registry.delete_validation_reference(
                    validation_references.name, project=self.project, commit=False
                )

        tables_to_delete: List[FeatureView] = (
            views_to_delete + sfvs_to_delete if not partial else []  # type: ignore
        )
        tables_to_keep: List[FeatureView] = views_to_update + sfvs_to_update  # type: ignore

        self._get_provider().update_infra(
            project=self.project,
            tables_to_delete=tables_to_delete,
            tables_to_keep=tables_to_keep,
            entities_to_delete=entities_to_delete if not partial else [],
            entities_to_keep=entities_to_update,
            partial=partial,
        )

        self._registry.commit()

        # go server needs to be reloaded to apply new configuration.
        # we're stopping it here
        # new server will be instantiated on the next online request
        self._teardown_go_server()

    @log_exceptions_and_usage
    def teardown(self):
        """Tears down all local and cloud resources for the feature store."""
        tables: List[FeatureView] = []
        feature_views = self.list_feature_views()

        tables.extend(feature_views)

        entities = self.list_entities()

        self._get_provider().teardown_infra(self.project, tables, entities)
        self._registry.teardown()
        self._teardown_go_server()

    @log_exceptions_and_usage
    def get_historical_features(
        self,
        entity_df: Union[pd.DataFrame, str],
        features: Union[List[str], FeatureService],
        full_feature_names: bool = False,
    ) -> RetrievalJob:
        """Enrich an entity dataframe with historical feature values for either training or batch scoring.

        This method joins historical feature data from one or more feature views to an entity dataframe by using a time
        travel join.

        Each feature view is joined to the entity dataframe using all entities configured for the respective feature
        view. All configured entities must be available in the entity dataframe. Therefore, the entity dataframe must
        contain all entities found in all feature views, but the individual feature views can have different entities.

        Time travel is based on the configured TTL for each feature view. A shorter TTL will limit the
        amount of scanning that will be done in order to find feature data for a specific entity key. Setting a short
        TTL may result in null values being returned.

        Args:
            entity_df (Union[pd.DataFrame, str]): An entity dataframe is a collection of rows containing all entity
                columns (e.g., customer_id, driver_id) on which features need to be joined, as well as a event_timestamp
                column used to ensure point-in-time correctness. Either a Pandas DataFrame can be provided or a string
                SQL query. The query must be of a format supported by the configured offline store (e.g., BigQuery)
            features: The list of features that should be retrieved from the offline store. These features can be
                specified either as a list of string feature references or as a feature service. String feature
                references must have format "feature_view:feature", e.g. "customer_fv:daily_transactions".
            full_feature_names: If True, feature names will be prefixed with the corresponding feature view name,
                changing them from the format "feature" to "feature_view__feature" (e.g. "daily_transactions"
                changes to "customer_fv__daily_transactions").

        Returns:
            RetrievalJob which can be used to materialize the results.

        Raises:
            ValueError: Both or neither of features and feature_refs are specified.

        Examples:
            Retrieve historical features from a local offline store.

            >>> from feast import FeatureStore, RepoConfig
            >>> import pandas as pd
            >>> fs = FeatureStore(repo_path="project/feature_repo")
            >>> entity_df = pd.DataFrame.from_dict(
            ...     {
            ...         "driver_id": [1001, 1002],
            ...         "event_timestamp": [
            ...             datetime(2021, 4, 12, 10, 59, 42),
            ...             datetime(2021, 4, 12, 8, 12, 10),
            ...         ],
            ...     }
            ... )
            >>> retrieval_job = fs.get_historical_features(
            ...     entity_df=entity_df,
            ...     features=[
            ...         "driver_hourly_stats:conv_rate",
            ...         "driver_hourly_stats:acc_rate",
            ...         "driver_hourly_stats:avg_daily_trips",
            ...     ],
            ... )
            >>> feature_data = retrieval_job.to_df()
        """
        _feature_refs = self._get_features(features)
        (
            all_feature_views,
            all_on_demand_feature_views,
        ) = self._get_feature_views_to_use(features)

        # TODO(achal): _group_feature_refs returns the on demand feature views, but it's not passed into the provider.
        # This is a weird interface quirk - we should revisit the `get_historical_features` to
        # pass in the on demand feature views as well.
        fvs, odfvs = _group_feature_refs(
            _feature_refs,
            all_feature_views,
            all_on_demand_feature_views,
        )
        feature_views = list(view for view, _ in fvs)
        on_demand_feature_views = list(view for view, _ in odfvs)

        set_usage_attribute("odfv", bool(on_demand_feature_views))

        # Check that the right request data is present in the entity_df
        if type(entity_df) == pd.DataFrame:
            if self.config.coerce_tz_aware:
                entity_df = utils.make_df_tzaware(cast(pd.DataFrame, entity_df))
            for odfv in on_demand_feature_views:
                odfv_request_data_schema = odfv.get_request_data_schema()
                for feature_name in odfv_request_data_schema.keys():
                    if feature_name not in entity_df.columns:
                        raise RequestDataNotFoundInEntityDfException(
                            feature_name=feature_name,
                            feature_view_name=odfv.name,
                        )

        _validate_feature_refs(_feature_refs, full_feature_names)
        provider = self._get_provider()

        job = provider.get_historical_features(
            self.config,
            feature_views,
            _feature_refs,
            entity_df,
            self._registry,
            self.project,
            full_feature_names,
        )

        return job

    @log_exceptions_and_usage
    def create_saved_dataset(
        self,
        from_: RetrievalJob,
        name: str,
        storage: SavedDatasetStorage,
        tags: Optional[Dict[str, str]] = None,
        feature_service: Optional[FeatureService] = None,
        allow_overwrite: bool = False,
    ) -> SavedDataset:
        """
        Execute provided retrieval job and persist its outcome in given storage.
        Storage type (eg, BigQuery or Redshift) must be the same as globally configured offline store.
        After data successfully persisted saved dataset object with dataset metadata is committed to the registry.
        Name for the saved dataset should be unique within project, since it's possible to overwrite previously stored dataset
        with the same name.

        Args:
            from_: The retrieval job whose result should be persisted.
            name: The name of the saved dataset.
            storage: The saved dataset storage object indicating where the result should be persisted.
            tags (optional): A dictionary of key-value pairs to store arbitrary metadata.
            feature_service (optional): The feature service that should be associated with this saved dataset.
            allow_overwrite (optional): If True, the persisted result can overwrite an existing table or file.

        Returns:
            SavedDataset object with attached RetrievalJob

        Raises:
            ValueError if given retrieval job doesn't have metadata
        """
        if not flags_helper.is_test():
            warnings.warn(
                "Saving dataset is an experimental feature. "
                "This API is unstable and it could and most probably will be changed in the future. "
                "We do not guarantee that future changes will maintain backward compatibility.",
                RuntimeWarning,
            )

        if not from_.metadata:
            raise ValueError(
                f"The RetrievalJob {type(from_)} must implement the metadata property."
            )

        dataset = SavedDataset(
            name=name,
            features=from_.metadata.features,
            join_keys=from_.metadata.keys,
            full_feature_names=from_.full_feature_names,
            storage=storage,
            tags=tags,
            feature_service_name=feature_service.name if feature_service else None,
        )

        dataset.min_event_timestamp = from_.metadata.min_event_timestamp
        dataset.max_event_timestamp = from_.metadata.max_event_timestamp

        from_.persist(storage=storage, allow_overwrite=allow_overwrite)

        dataset = dataset.with_retrieval_job(
            self._get_provider().retrieve_saved_dataset(
                config=self.config, dataset=dataset
            )
        )

        self._registry.apply_saved_dataset(dataset, self.project, commit=True)
        return dataset

    @log_exceptions_and_usage
    def get_saved_dataset(self, name: str) -> SavedDataset:
        """
        Find a saved dataset in the registry by provided name and
        create a retrieval job to pull whole dataset from storage (offline store).

        If dataset couldn't be found by provided name SavedDatasetNotFound exception will be raised.

        Data will be retrieved from globally configured offline store.

        Returns:
            SavedDataset with RetrievalJob attached

        Raises:
            SavedDatasetNotFound
        """
        if not flags_helper.is_test():
            warnings.warn(
                "Retrieving datasets is an experimental feature. "
                "This API is unstable and it could and most probably will be changed in the future. "
                "We do not guarantee that future changes will maintain backward compatibility.",
                RuntimeWarning,
            )

        dataset = self._registry.get_saved_dataset(name, self.project)
        provider = self._get_provider()

        retrieval_job = provider.retrieve_saved_dataset(
            config=self.config, dataset=dataset
        )
        return dataset.with_retrieval_job(retrieval_job)

    @log_exceptions_and_usage
    def materialize_incremental(
        self,
        end_date: datetime,
        feature_views: Optional[List[str]] = None,
    ) -> None:
        """
        Materialize incremental new data from the offline store into the online store.

        This method loads incremental new feature data up to the specified end time from either
        the specified feature views, or all feature views if none are specified,
        into the online store where it is available for online serving. The start time of
        the interval materialized is either the most recent end time of a prior materialization or
        (now - ttl) if no such prior materialization exists.

        Args:
            end_date (datetime): End date for time range of data to materialize into the online store
            feature_views (List[str]): Optional list of feature view names. If selected, will only run
                materialization for the specified feature views.

        Raises:
            Exception: A feature view being materialized does not have a TTL set.

        Examples:
            Materialize all features into the online store up to 5 minutes ago.

            >>> from feast import FeatureStore, RepoConfig
            >>> from datetime import datetime, timedelta
            >>> fs = FeatureStore(repo_path="project/feature_repo")
            >>> fs.materialize_incremental(end_date=datetime.utcnow() - timedelta(minutes=5))
            Materializing...
            <BLANKLINE>
            ...
        """
        feature_views_to_materialize = self._get_feature_views_to_materialize(
            feature_views
        )
        _print_materialization_log(
            None,
            end_date,
            len(feature_views_to_materialize),
            self.config.online_store.type,
        )
        # TODO paging large loads
        for feature_view in feature_views_to_materialize:
            start_date = feature_view.most_recent_end_time
            if start_date is None:
                if feature_view.ttl is None:
                    raise Exception(
                        f"No start time found for feature view {feature_view.name}. materialize_incremental() requires"
                        f" either a ttl to be set or for materialize() to have been run at least once."
                    )
                elif feature_view.ttl.total_seconds() > 0:
                    start_date = datetime.utcnow() - feature_view.ttl
                else:
                    # TODO(felixwang9817): Find the earliest timestamp for this specific feature
                    # view from the offline store, and set the start date to that timestamp.
                    print(
                        f"Since the ttl is 0 for feature view {Style.BRIGHT + Fore.GREEN}{feature_view.name}{Style.RESET_ALL}, "
                        "the start date will be set to 1 year before the current time."
                    )
                    start_date = datetime.utcnow() - timedelta(weeks=52)
            provider = self._get_provider()
            print(
                f"{Style.BRIGHT + Fore.GREEN}{feature_view.name}{Style.RESET_ALL}"
                f" from {Style.BRIGHT + Fore.GREEN}{start_date.replace(microsecond=0).astimezone()}{Style.RESET_ALL}"
                f" to {Style.BRIGHT + Fore.GREEN}{end_date.replace(microsecond=0).astimezone()}{Style.RESET_ALL}:"
            )

            def tqdm_builder(length):
                return tqdm(total=length, ncols=100)

            start_date = utils.make_tzaware(start_date)
            end_date = utils.make_tzaware(end_date)

            provider.materialize_single_feature_view(
                config=self.config,
                feature_view=feature_view,
                start_date=start_date,
                end_date=end_date,
                registry=self._registry,
                project=self.project,
                tqdm_builder=tqdm_builder,
            )

            self._registry.apply_materialization(
                feature_view,
                self.project,
                start_date,
                end_date,
            )

    @log_exceptions_and_usage
    def materialize(
        self,
        start_date: datetime,
        end_date: datetime,
        feature_views: Optional[List[str]] = None,
    ) -> None:
        """
        Materialize data from the offline store into the online store.

        This method loads feature data in the specified interval from either
        the specified feature views, or all feature views if none are specified,
        into the online store where it is available for online serving.

        Args:
            start_date (datetime): Start date for time range of data to materialize into the online store
            end_date (datetime): End date for time range of data to materialize into the online store
            feature_views (List[str]): Optional list of feature view names. If selected, will only run
                materialization for the specified feature views.

        Examples:
            Materialize all features into the online store over the interval
            from 3 hours ago to 10 minutes ago.
            >>> from feast import FeatureStore, RepoConfig
            >>> from datetime import datetime, timedelta
            >>> fs = FeatureStore(repo_path="project/feature_repo")
            >>> fs.materialize(
            ...     start_date=datetime.utcnow() - timedelta(hours=3), end_date=datetime.utcnow() - timedelta(minutes=10)
            ... )
            Materializing...
            <BLANKLINE>
            ...
        """
        if utils.make_tzaware(start_date) > utils.make_tzaware(end_date):
            raise ValueError(
                f"The given start_date {start_date} is greater than the given end_date {end_date}."
            )

        feature_views_to_materialize = self._get_feature_views_to_materialize(
            feature_views
        )
        _print_materialization_log(
            start_date,
            end_date,
            len(feature_views_to_materialize),
            self.config.online_store.type,
        )
        # TODO paging large loads
        for feature_view in feature_views_to_materialize:
            provider = self._get_provider()
            print(f"{Style.BRIGHT + Fore.GREEN}{feature_view.name}{Style.RESET_ALL}:")

            def tqdm_builder(length):
                return tqdm(total=length, ncols=100)

            start_date = utils.make_tzaware(start_date)
            end_date = utils.make_tzaware(end_date)

            provider.materialize_single_feature_view(
                config=self.config,
                feature_view=feature_view,
                start_date=start_date,
                end_date=end_date,
                registry=self._registry,
                project=self.project,
                tqdm_builder=tqdm_builder,
            )

            self._registry.apply_materialization(
                feature_view,
                self.project,
                start_date,
                end_date,
            )

    @log_exceptions_and_usage
    def push(
        self,
        push_source_name: str,
        df: pd.DataFrame,
        allow_registry_cache: bool = True,
        to: PushMode = PushMode.ONLINE,
    ):
        """
        Push features to a push source. This updates all the feature views that have the push source as stream source.

        Args:
            push_source_name: The name of the push source we want to push data to.
            df: The data being pushed.
            allow_registry_cache: Whether to allow cached versions of the registry.
            to: Whether to push to online or offline store. Defaults to online store only.
        """
        from feast.data_source import PushSource

        all_fvs = self.list_feature_views(allow_cache=allow_registry_cache)
        all_fvs += self.list_stream_feature_views(allow_cache=allow_registry_cache)

        fvs_with_push_sources = {
            fv
            for fv in all_fvs
            if (
                fv.stream_source is not None
                and isinstance(fv.stream_source, PushSource)
                and fv.stream_source.name == push_source_name
            )
        }

        if not fvs_with_push_sources:
            raise PushSourceNotFoundException(push_source_name)

        for fv in fvs_with_push_sources:
            if to == PushMode.ONLINE or to == PushMode.ONLINE_AND_OFFLINE:
                self.write_to_online_store(
                    fv.name, df, allow_registry_cache=allow_registry_cache
                )
            if to == PushMode.OFFLINE or to == PushMode.ONLINE_AND_OFFLINE:
                self.write_to_offline_store(
                    fv.name, df, allow_registry_cache=allow_registry_cache
                )

    @log_exceptions_and_usage
    def write_to_online_store(
        self,
        feature_view_name: str,
        df: Optional[pd.DataFrame] = None,
        inputs: Optional[Union[Dict[str, List[Any]], pd.DataFrame]] = None,
        allow_registry_cache: bool = True,
    ):
        """
        Persists a dataframe to the online store.

        Args:
            feature_view_name: The feature view to which the dataframe corresponds.
            df: The dataframe to be persisted.
            inputs: Optional the dictionary object to be written
            allow_registry_cache (optional): Whether to allow retrieving feature views from a cached registry.
        """
        # TODO: restrict this to work with online StreamFeatureViews and validate the FeatureView type
        # In EG, we use feature view to support streaming and http registry is not implemented for stream feature views
        # HTTP Registry raises MethodNotImplementedError for get_stream_feature_view
        try:
            feature_view = self.get_feature_view(
                feature_view_name, allow_registry_cache=allow_registry_cache
            )
        except FeatureViewNotFoundException:
            feature_view = self.get_stream_feature_view(
                feature_view_name, allow_registry_cache=allow_registry_cache
            )
        if df is not None and inputs is not None:
            raise ValueError("Both df and inputs cannot be provided at the same time.")
        if df is None and inputs is not None:
            if isinstance(inputs, dict):
                try:
                    df = pd.DataFrame(inputs)
                except Exception as _:
                    raise DataFrameSerializationError(inputs)
            elif isinstance(inputs, pd.DataFrame):
                pass
            else:
                raise ValueError("inputs must be a dictionary or a pandas DataFrame.")
        provider = self._get_provider()
        provider.ingest_df(feature_view, df)

    @log_exceptions_and_usage
    def write_to_offline_store(
        self,
        feature_view_name: str,
        df: pd.DataFrame,
        allow_registry_cache: bool = True,
        reorder_columns: bool = True,
    ):
        """
        Persists the dataframe directly into the batch data source for the given feature view.

        Fails if the dataframe columns do not match the columns of the batch data source. Optionally
        reorders the columns of the dataframe to match.
        """
        # TODO: restrict this to work with online StreamFeatureViews and validate the FeatureView type
        try:
            feature_view = self.get_stream_feature_view(
                feature_view_name, allow_registry_cache=allow_registry_cache
            )
        except FeatureViewNotFoundException:
            feature_view = self.get_feature_view(
                feature_view_name, allow_registry_cache=allow_registry_cache
            )

        # Get columns of the batch source and the input dataframe.
        column_names_and_types = (
            feature_view.batch_source.get_table_column_names_and_types(self.config)
        )
        source_columns = [column for column, _ in column_names_and_types]
        input_columns = df.columns.values.tolist()

        if set(input_columns) != set(source_columns):
            raise ValueError(
                f"The input dataframe has columns {set(input_columns)} but the batch source has columns {set(source_columns)}."
            )

        if reorder_columns:
            df = df.reindex(columns=source_columns)

        table = pa.Table.from_pandas(df)
        provider = self._get_provider()
        provider.ingest_df_to_offline_store(feature_view, table)

    @log_exceptions_and_usage
    def get_online_features(
        self,
        features: Union[List[str], FeatureService],
        entity_rows: List[Dict[str, Any]],
        full_feature_names: bool = False,
    ) -> OnlineResponse:
        """
        Retrieves the latest online feature data.

        Note: This method will download the full feature registry the first time it is run. If you are using a
        remote registry like GCS or S3 then that may take a few seconds. The registry remains cached up to a TTL
        duration (which can be set to infinity). If the cached registry is stale (more time than the TTL has
        passed), then a new registry will be downloaded synchronously by this method. This download may
        introduce latency to online feature retrieval. In order to avoid synchronous downloads, please call
        refresh_registry() prior to the TTL being reached. Remember it is possible to set the cache TTL to
        infinity (cache forever).

        Args:
            features: The list of features that should be retrieved from the online store. These features can be
                specified either as a list of string feature references or as a feature service. String feature
                references must have format "feature_view:feature", e.g. "customer_fv:daily_transactions".
            entity_rows: A list of dictionaries where each key-value is an entity-name, entity-value pair.
            full_feature_names: If True, feature names will be prefixed with the corresponding feature view name,
                changing them from the format "feature" to "feature_view__feature" (e.g. "daily_transactions"
                changes to "customer_fv__daily_transactions").

        Returns:
            OnlineResponse containing the feature data in records.

        Raises:
            Exception: No entity with the specified name exists.

        Examples:
            Retrieve online features from an online store.

            >>> from feast import FeatureStore, RepoConfig
            >>> fs = FeatureStore(repo_path="project/feature_repo")
            >>> online_response = fs.get_online_features(
            ...     features=[
            ...         "driver_hourly_stats:conv_rate",
            ...         "driver_hourly_stats:acc_rate",
            ...         "driver_hourly_stats:avg_daily_trips",
            ...     ],
            ...     entity_rows=[{"driver_id": 1001}, {"driver_id": 1002}, {"driver_id": 1003}, {"driver_id": 1004}],
            ... )
            >>> online_response_dict = online_response.to_dict()
        """
        columnar: Dict[str, List[Any]] = {k: [] for k in entity_rows[0].keys()}
        for entity_row in entity_rows:
            for key, value in entity_row.items():
                try:
                    columnar[key].append(value)
                except KeyError as e:
                    raise ValueError("All entity_rows must have the same keys.") from e

        return self._get_online_features(
            features=features,
            entity_values=columnar,
            full_feature_names=full_feature_names,
            native_entity_values=True,
        )

<<<<<<< HEAD
    def _lazy_init_go_server(self):
        """Lazily initialize self._go_server if it hasn't been initialized before."""
        from feast.embedded_go.online_features_service import (
            EmbeddedOnlineFeatureServer,
        )

        # Lazily start the go server on the first request
        if self._go_server is None:
            self._go_server = EmbeddedOnlineFeatureServer(
                str(self.repo_path.absolute()), self.config, self
            )

    def _get_online_features(
        self,
        features: Union[List[str], FeatureService],
        entity_values: Mapping[
            str, Union[Sequence[Any], Sequence[Value], RepeatedValue]
        ],
        full_feature_names: bool = False,
        native_entity_values: bool = True,
    ):
        # Extract Sequence from RepeatedValue Protobuf.
        entity_value_lists: Dict[str, Union[List[Any], List[Value]]] = {
            k: list(v) if isinstance(v, Sequence) else list(v.val)
            for k, v in entity_values.items()
        }

        # If the embedded Go code is enabled, send request to it instead of going through regular Python logic.
        if self.config.go_feature_retrieval and self._go_server:
            self._lazy_init_go_server()

            entity_native_values: Dict[str, List[Any]]
            if not native_entity_values:
                # Convert proto types to native types since Go feature server currently
                # only handles native types.
                # TODO(felixwang9817): Remove this logic once native types are supported.
                entity_native_values = {
                    k: [
                        feast_value_type_to_python_type(proto_value)
                        for proto_value in v
                    ]
                    for k, v in entity_value_lists.items()
                }
            else:
                entity_native_values = entity_value_lists

            return self._go_server.get_online_features(
                features_refs=features if isinstance(features, list) else [],
                feature_service=(
                    features if isinstance(features, FeatureService) else None
                ),
                entities=entity_native_values,
                request_data={},  # TODO: add request data parameter to public API
                full_feature_names=full_feature_names,
            )

=======
    def _get_online_request_context(
        self, features: Union[List[str], FeatureService], full_feature_names: bool
    ):
>>>>>>> 690a6212
        _feature_refs = self._get_features(features, allow_cache=True)

        (
            requested_feature_views,
            requested_on_demand_feature_views,
        ) = self._get_feature_views_to_use(
            features=features, allow_cache=True, hide_dummy_entity=False
        )

        (
            entity_name_to_join_key_map,
            entity_type_map,
            join_keys_set,
        ) = self._get_entity_maps(requested_feature_views)

        _validate_feature_refs(_feature_refs, full_feature_names)
        (
            grouped_refs,
            grouped_odfv_refs,
        ) = _group_feature_refs(
            _feature_refs,
            requested_feature_views,
            requested_on_demand_feature_views,
        )
        set_usage_attribute("odfv", bool(grouped_odfv_refs))

        requested_result_row_names = {
            feat_ref.replace(":", "__") for feat_ref in _feature_refs
        }
        if not full_feature_names:
            requested_result_row_names = {
                name.rpartition("__")[-1] for name in requested_result_row_names
            }

        feature_views = list(view for view, _ in grouped_refs)

        needed_request_data = self.get_needed_request_data(grouped_odfv_refs)

        entityless_case = DUMMY_ENTITY_NAME in [
            entity_name
            for feature_view in feature_views
            for entity_name in feature_view.entities
        ]

        return (
            _feature_refs,
            requested_on_demand_feature_views,
            entity_name_to_join_key_map,
            entity_type_map,
            join_keys_set,
            grouped_refs,
            requested_result_row_names,
            needed_request_data,
            entityless_case,
        )

    def _get_online_features(
        self,
        features: Union[List[str], FeatureService],
        entity_values: Mapping[
            str, Union[Sequence[Any], Sequence[Value], RepeatedValue]
        ],
        full_feature_names: bool = False,
        native_entity_values: bool = True,
    ):
        (
            _feature_refs,
            requested_on_demand_feature_views,
            entity_name_to_join_key_map,
            entity_type_map,
            join_keys_set,
            grouped_refs,
            requested_result_row_names,
            needed_request_data,
            entityless_case,
        ) = self._get_online_request_context(features, full_feature_names)

        # Extract Sequence from RepeatedValue Protobuf.
        entity_value_lists: Dict[str, Union[List[Any], List[Value]]] = {
            k: list(v) if isinstance(v, Sequence) else list(v.val)
            for k, v in entity_values.items()
        }

        entity_proto_values: Dict[str, List[Value]]
        if native_entity_values:
            # Convert values to Protobuf once.
            entity_proto_values = {
                k: python_values_to_proto_values(
                    v, entity_type_map.get(k, ValueType.UNKNOWN)
                )
                for k, v in entity_value_lists.items()
            }
        else:
            entity_proto_values = entity_value_lists

        num_rows = _validate_entity_values(entity_proto_values)

        join_key_values: Dict[str, List[Value]] = {}
        request_data_features: Dict[str, List[Value]] = {}
        # Entity rows may be either entities or request data.
        for join_key_or_entity_name, values in entity_proto_values.items():
            # Found request data
            if join_key_or_entity_name in needed_request_data:
                request_data_features[join_key_or_entity_name] = values
            else:
                if join_key_or_entity_name in join_keys_set:
                    join_key = join_key_or_entity_name
                else:
                    try:
                        join_key = entity_name_to_join_key_map[join_key_or_entity_name]
                    except KeyError:
                        raise EntityNotFoundException(
                            join_key_or_entity_name, self.project
                        )
                    else:
                        warnings.warn(
                            "Using entity name is deprecated. Use join_key instead."
                        )

                # All join keys should be returned in the result.
                requested_result_row_names.add(join_key)
                join_key_values[join_key] = values

        self.ensure_request_data_values_exist(
            needed_request_data, request_data_features
        )

        # Populate online features response proto with join keys and request data features
        online_features_response = GetOnlineFeaturesResponse(results=[])
        self._populate_result_rows_from_columnar(
            online_features_response=online_features_response,
            data=dict(**join_key_values, **request_data_features),
        )

        # Add the Entityless case after populating result rows to avoid having to remove
        # it later.
        if entityless_case:
            join_key_values[DUMMY_ENTITY_ID] = python_values_to_proto_values(
                [DUMMY_ENTITY_VAL] * num_rows, DUMMY_ENTITY.value_type
            )

        provider = self._get_provider()
        for table, requested_features in grouped_refs:
            # Get the correct set of entity values with the correct join keys.
            table_entity_values, idxs = self._get_unique_entities(
                table,
                join_key_values,
                entity_name_to_join_key_map,
            )

            # Fetch feature data for the minimum set of Entities.
            feature_data = self._read_from_online_store(
                table_entity_values,
                provider,
                requested_features,
                table,
            )

            # Populate the result_rows with the Features from the OnlineStore inplace.
            self._populate_response_from_feature_data(
                feature_data,
                idxs,
                online_features_response,
                full_feature_names,
                requested_features,
                table,
            )

        if requested_on_demand_feature_views:
            self._augment_response_with_on_demand_transforms(
                online_features_response,
                _feature_refs,
                requested_on_demand_feature_views,
                full_feature_names,
            )

        self._drop_unneeded_columns(
            online_features_response, requested_result_row_names
        )
        return OnlineResponse(online_features_response)

    @log_exceptions_and_usage
    def retrieve_online_documents(
        self,
        feature: str,
        query: Union[str, List[float]],
        top_k: int,
    ) -> OnlineResponse:
        """
        Retrieves the top k closest document features. Note, embeddings are a subset of features.

        Args:
            feature: The list of document features that should be retrieved from the online document store. These features can be
                specified either as a list of string document feature references or as a feature service. String feature
                references must have format "feature_view:feature", e.g, "document_fv:document_embeddings".
            query: The query to retrieve the closest document features for.
            top_k: The number of closest document features to retrieve.
        """
        return self._retrieve_online_documents(
            feature=feature,
            query=query,
            top_k=top_k,
        )

    def _retrieve_online_documents(
        self,
        feature: str,
        query: Union[str, List[float]],
        top_k: int,
    ):
        if isinstance(query, str):
            raise ValueError(
                "Using embedding functionality is not supported for document retrieval. Please embed the query before calling retrieve_online_documents."
            )
        (
            requested_feature_views,
            _,
        ) = self._get_feature_views_to_use(
            features=[feature], allow_cache=True, hide_dummy_entity=False
        )
        requested_feature = (
            feature.split(":")[1] if isinstance(feature, str) else feature
        )
        provider = self._get_provider()
        document_features = self._retrieve_from_online_store(
            provider,
            requested_feature_views[0],
            requested_feature,
            query,
            top_k,
        )

        # TODO Refactor to better way of populating result
        # TODO populate entity in the response after returning entity in document_features is supported
        # TODO currently not return the vector value since it is same as feature value, if embedding is supported,
        # the feature value can be raw text before embedded
        document_feature_vals = [feature[2] for feature in document_features]
        document_feature_distance_vals = [feature[4] for feature in document_features]
        online_features_response = GetOnlineFeaturesResponse(results=[])
        self._populate_result_rows_from_columnar(
            online_features_response=online_features_response,
            data={requested_feature: document_feature_vals},
        )
        self._populate_result_rows_from_columnar(
            online_features_response=online_features_response,
            data={"distance": document_feature_distance_vals},
        )
        return OnlineResponse(online_features_response)

    @staticmethod
    def _get_columnar_entity_values(
        rowise: Optional[List[Dict[str, Any]]], columnar: Optional[Dict[str, List[Any]]]
    ) -> Dict[str, List[Any]]:
        if (rowise is None and columnar is None) or (
            rowise is not None and columnar is not None
        ):
            raise ValueError(
                "Exactly one of `columnar_entity_values` and `rowise_entity_values` must be set."
            )

        if rowise is not None:
            # Convert entity_rows from rowise to columnar.
            res = defaultdict(list)
            for entity_row in rowise:
                for key, value in entity_row.items():
                    res[key].append(value)
            return res
        return cast(Dict[str, List[Any]], columnar)

    def _get_entity_maps(
        self, feature_views
    ) -> Tuple[Dict[str, str], Dict[str, ValueType], Set[str]]:
        # TODO(felixwang9817): Support entities that have different types for different feature views.
        entities = self._list_entities(allow_cache=True, hide_dummy_entity=False)
        entity_name_to_join_key_map: Dict[str, str] = {}
        entity_type_map: Dict[str, ValueType] = {}
        for entity in entities:
            entity_name_to_join_key_map[entity.name] = entity.join_key
        for feature_view in feature_views:
            for entity_name in feature_view.entities:
                entity = self._registry.get_entity(
                    entity_name, self.project, allow_cache=True
                )
                # User directly uses join_key as the entity reference in the entity_rows for the
                # entity mapping case.
                entity_name = feature_view.projection.join_key_map.get(
                    entity.join_key, entity.name
                )
                join_key = feature_view.projection.join_key_map.get(
                    entity.join_key, entity.join_key
                )
                entity_name_to_join_key_map[entity_name] = join_key
            for entity_column in feature_view.entity_columns:
                entity_type_map[entity_column.name] = (
                    entity_column.dtype.to_value_type()
                )

        return (
            entity_name_to_join_key_map,
            entity_type_map,
            set(entity_name_to_join_key_map.values()),
        )

    @staticmethod
    def _get_table_entity_values(
        table: FeatureView,
        entity_name_to_join_key_map: Dict[str, str],
        join_key_proto_values: Dict[str, List[Value]],
    ) -> Dict[str, List[Value]]:
        # The correct join_keys expected by the OnlineStore for this Feature View.
        table_join_keys = [
            entity_name_to_join_key_map[entity_name] for entity_name in table.entities
        ]

        # If the FeatureView has a Projection then the join keys may be aliased.
        alias_to_join_key_map = {v: k for k, v in table.projection.join_key_map.items()}

        # Subset to columns which are relevant to this FeatureView and
        # give them the correct names.
        entity_values = {
            alias_to_join_key_map.get(k, k): v
            for k, v in join_key_proto_values.items()
            if alias_to_join_key_map.get(k, k) in table_join_keys
        }
        return entity_values

    @staticmethod
    def _populate_result_rows_from_columnar(
        online_features_response: GetOnlineFeaturesResponse,
        data: Dict[str, List[Value]],
    ):
        timestamp = Timestamp()  # Only initialize this timestamp once.
        # Add more values to the existing result rows
        for feature_name, feature_values in data.items():
            online_features_response.metadata.feature_names.val.append(feature_name)
            online_features_response.results.append(
                GetOnlineFeaturesResponse.FeatureVector(
                    values=feature_values,
                    statuses=[FieldStatus.PRESENT] * len(feature_values),
                    event_timestamps=[timestamp] * len(feature_values),
                )
            )

    @staticmethod
    def get_needed_request_data(
        grouped_odfv_refs: List[Tuple[OnDemandFeatureView, List[str]]],
    ) -> Set[str]:
        needed_request_data: Set[str] = set()
        for odfv, _ in grouped_odfv_refs:
            odfv_request_data_schema = odfv.get_request_data_schema()
            needed_request_data.update(odfv_request_data_schema.keys())
        return needed_request_data

    @staticmethod
    def ensure_request_data_values_exist(
        needed_request_data: Set[str],
        request_data_features: Dict[str, List[Any]],
    ):
        if len(needed_request_data) != len(request_data_features.keys()):
            missing_features = [
                x for x in needed_request_data if x not in request_data_features
            ]
            raise RequestDataNotFoundInEntityRowsException(
                feature_names=missing_features
            )

    def _get_unique_entities(
        self,
        table: FeatureView,
        join_key_values: Dict[str, List[Value]],
        entity_name_to_join_key_map: Dict[str, str],
    ) -> Tuple[Tuple[Dict[str, Value], ...], Tuple[List[int], ...]]:
        """Return the set of unique composite Entities for a Feature View and the indexes at which they appear.

        This method allows us to query the OnlineStore for data we need only once
        rather than requesting and processing data for the same combination of
        Entities multiple times.
        """
        # Get the correct set of entity values with the correct join keys.
        table_entity_values = self._get_table_entity_values(
            table,
            entity_name_to_join_key_map,
            join_key_values,
        )

        # Convert back to rowise.
        keys = table_entity_values.keys()
        # Sort the rowise data to allow for grouping but keep original index. This lambda is
        # sufficient as Entity types cannot be complex (ie. lists).
        rowise = list(enumerate(zip(*table_entity_values.values())))
        rowise.sort(
            key=lambda row: tuple(getattr(x, x.WhichOneof("val")) for x in row[1])
        )

        # Identify unique entities and the indexes at which they occur.
        unique_entities: Tuple[Dict[str, Value], ...]
        indexes: Tuple[List[int], ...]
        unique_entities, indexes = tuple(
            zip(
                *[
                    (dict(zip(keys, k)), [_[0] for _ in g])
                    for k, g in itertools.groupby(rowise, key=lambda x: x[1])
                ]
            )
        )
        return unique_entities, indexes

    def _read_from_online_store(
        self,
        entity_rows: Iterable[Mapping[str, Value]],
        provider: Provider,
        requested_features: List[str],
        table: FeatureView,
    ) -> List[Tuple[List[Timestamp], List["FieldStatus.ValueType"], List[Value]]]:
        """Read and process data from the OnlineStore for a given FeatureView.

        This method guarantees that the order of the data in each element of the
        List returned is the same as the order of `requested_features`.

        This method assumes that `provider.online_read` returns data for each
        combination of Entities in `entity_rows` in the same order as they
        are provided.
        """
        # Instantiate one EntityKeyProto per Entity.
        entity_key_protos = [
            EntityKeyProto(join_keys=row.keys(), entity_values=row.values())
            for row in entity_rows
        ]

        # Fetch data for Entities.
        read_rows = provider.online_read(
            config=self.config,
            table=table,
            entity_keys=entity_key_protos,
            requested_features=requested_features,
        )

        # Each row is a set of features for a given entity key. We only need to convert
        # the data to Protobuf once.
        null_value = Value()
        read_row_protos = []
        for read_row in read_rows:
            row_ts_proto = Timestamp()
            row_ts, feature_data = read_row
            # TODO (Ly): reuse whatever timestamp if row_ts is None?
            if row_ts is not None:
                row_ts_proto.FromDatetime(row_ts)
            event_timestamps = [row_ts_proto] * len(requested_features)
            if feature_data is None:
                statuses = [FieldStatus.NOT_FOUND] * len(requested_features)
                values = [null_value] * len(requested_features)
            else:
                statuses = []
                values = []
                for feature_name in requested_features:
                    # Make sure order of data is the same as requested_features.
                    if feature_name not in feature_data:
                        statuses.append(FieldStatus.NOT_FOUND)
                        values.append(null_value)
                    else:
                        statuses.append(FieldStatus.PRESENT)
                        values.append(feature_data[feature_name])
            read_row_protos.append((event_timestamps, statuses, values))
        return read_row_protos

    def _retrieve_from_online_store(
        self,
        provider: Provider,
        table: FeatureView,
        requested_feature: str,
        query: List[float],
        top_k: int,
    ) -> List[Tuple[Timestamp, "FieldStatus.ValueType", Value, Value, Value]]:
        """
        Search and return document features from the online document store.
        """
        documents = provider.retrieve_online_documents(
            config=self.config,
            table=table,
            requested_feature=requested_feature,
            query=query,
            top_k=top_k,
        )

        read_row_protos = []
        row_ts_proto = Timestamp()

        for row_ts, feature_val, vector_value, distance_val in documents:
            # Reset timestamp to default or update if row_ts is not None
            if row_ts is not None:
                row_ts_proto.FromDatetime(row_ts)

            if feature_val is None or vector_value is None or distance_val is None:
                feature_val = Value()
                vector_value = Value()
                distance_val = Value()
                status = FieldStatus.NOT_FOUND
            else:
                status = FieldStatus.PRESENT

            read_row_protos.append(
                (row_ts_proto, status, feature_val, vector_value, distance_val)
            )
        return read_row_protos

    @staticmethod
    def _populate_response_from_feature_data(
        feature_data: Iterable[
            Tuple[
                Iterable[Timestamp], Iterable["FieldStatus.ValueType"], Iterable[Value]
            ]
        ],
        indexes: Iterable[List[int]],
        online_features_response: GetOnlineFeaturesResponse,
        full_feature_names: bool,
        requested_features: Iterable[str],
        table: FeatureView,
    ):
        """Populate the GetOnlineFeaturesResponse with feature data.

        This method assumes that `_read_from_online_store` returns data for each
        combination of Entities in `entity_rows` in the same order as they
        are provided.

        Args:
            feature_data: A list of data in Protobuf form which was retrieved from the OnlineStore.
            indexes: A list of indexes which should be the same length as `feature_data`. Each list
                of indexes corresponds to a set of result rows in `online_features_response`.
            online_features_response: The object to populate.
            full_feature_names: A boolean that provides the option to add the feature view prefixes to the feature names,
                changing them from the format "feature" to "feature_view__feature" (e.g., "daily_transactions" changes to
                "customer_fv__daily_transactions").
            requested_features: The names of the features in `feature_data`. This should be ordered in the same way as the
                data in `feature_data`.
            table: The FeatureView that `feature_data` was retrieved from.
        """
        # Add the feature names to the response.
        requested_feature_refs = [
            f"{table.projection.name_to_use()}__{feature_name}"
            if full_feature_names
            else feature_name
            for feature_name in requested_features
        ]
        online_features_response.metadata.feature_names.val.extend(
            requested_feature_refs
        )

        timestamps, statuses, values = zip(*feature_data)

        # Populate the result with data fetched from the OnlineStore
        # which is guaranteed to be aligned with `requested_features`.
        for (
            feature_idx,
            (timestamp_vector, statuses_vector, values_vector),
        ) in enumerate(zip(zip(*timestamps), zip(*statuses), zip(*values))):
            online_features_response.results.append(
                GetOnlineFeaturesResponse.FeatureVector(
                    values=apply_list_mapping(values_vector, indexes),
                    statuses=apply_list_mapping(statuses_vector, indexes),
                    event_timestamps=apply_list_mapping(timestamp_vector, indexes),
                )
            )

    @staticmethod
    def _augment_response_with_on_demand_transforms(
        online_features_response: GetOnlineFeaturesResponse,
        feature_refs: List[str],
        requested_on_demand_feature_views: List[OnDemandFeatureView],
        full_feature_names: bool,
    ):
        """Computes on demand feature values and adds them to the result rows.

        Assumes that 'online_features_response' already contains the necessary request data and input feature
        views for the on demand feature views. Unneeded feature values such as request data and
        unrequested input feature views will be removed from 'online_features_response'.

        Args:
            online_features_response: Protobuf object to populate
            feature_refs: List of all feature references to be returned.
            requested_on_demand_feature_views: List of all odfvs that have been requested.
            full_feature_names: A boolean that provides the option to add the feature view prefixes to the feature names,
                changing them from the format "feature" to "feature_view__feature" (e.g., "daily_transactions" changes to
                "customer_fv__daily_transactions").
        """
        requested_odfv_map = {
            odfv.name: odfv for odfv in requested_on_demand_feature_views
        }
        requested_odfv_feature_names = requested_odfv_map.keys()

        odfv_feature_refs = defaultdict(list)
        for feature_ref in feature_refs:
            view_name, feature_name = feature_ref.split(":")
            if view_name in requested_odfv_feature_names:
                odfv_feature_refs[view_name].append(
                    f"{requested_odfv_map[view_name].projection.name_to_use()}__{feature_name}"
                    if full_feature_names
                    else feature_name
                )

        initial_response = OnlineResponse(online_features_response)
        initial_response_arrow: Optional[pa.Table] = None
        initial_response_dict: Optional[Dict[str, List[Any]]] = None

        # Apply on demand transformations and augment the result rows
        odfv_result_names = set()
        for odfv_name, _feature_refs in odfv_feature_refs.items():
            odfv = requested_odfv_map[odfv_name]
            if odfv.mode == "python":
                if initial_response_dict is None:
                    initial_response_dict = initial_response.to_dict()
                transformed_features_dict: Dict[str, List[Any]] = odfv.transform_dict(
                    initial_response_dict
                )
            elif odfv.mode in {"pandas", "substrait"}:
                if initial_response_arrow is None:
                    initial_response_arrow = initial_response.to_arrow()
                transformed_features_arrow = odfv.transform_arrow(
                    initial_response_arrow, full_feature_names
                )
            else:
                raise Exception(
                    f"Invalid OnDemandFeatureMode: {odfv.mode}. Expected one of 'pandas', 'python', or 'substrait'."
                )

            transformed_features = (
                transformed_features_dict
                if odfv.mode == "python"
                else transformed_features_arrow
            )
            transformed_columns = (
                transformed_features.column_names
                if isinstance(transformed_features, pa.Table)
                else transformed_features
            )
            selected_subset = [f for f in transformed_columns if f in _feature_refs]

            proto_values = []
            for selected_feature in selected_subset:
                feature_vector = transformed_features[selected_feature]
                proto_values.append(
                    python_values_to_proto_values(feature_vector, ValueType.UNKNOWN)
                    if odfv.mode == "python"
                    else python_values_to_proto_values(
                        feature_vector.to_numpy(), ValueType.UNKNOWN
                    )
                )

            odfv_result_names |= set(selected_subset)

            online_features_response.metadata.feature_names.val.extend(selected_subset)
            for feature_idx in range(len(selected_subset)):
                online_features_response.results.append(
                    GetOnlineFeaturesResponse.FeatureVector(
                        values=proto_values[feature_idx],
                        statuses=[FieldStatus.PRESENT] * len(proto_values[feature_idx]),
                        event_timestamps=[Timestamp()] * len(proto_values[feature_idx]),
                    )
                )

    @staticmethod
    def _drop_unneeded_columns(
        online_features_response: GetOnlineFeaturesResponse,
        requested_result_row_names: Set[str],
    ):
        """
        Unneeded feature values such as request data and unrequested input feature views will
        be removed from 'online_features_response'.

        Args:
            online_features_response: Protobuf object to populate
            requested_result_row_names: Fields from 'result_rows' that have been requested, and
                    therefore should not be dropped.
        """
        # Drop values that aren't needed
        unneeded_feature_indices = [
            idx
            for idx, val in enumerate(
                online_features_response.metadata.feature_names.val
            )
            if val not in requested_result_row_names
        ]

        for idx in reversed(unneeded_feature_indices):
            del online_features_response.metadata.feature_names.val[idx]
            del online_features_response.results[idx]

    def _get_feature_views_to_use(
        self,
        features: Optional[Union[List[str], FeatureService]],
        allow_cache=False,
        hide_dummy_entity: bool = True,
    ) -> Tuple[List[FeatureView], List[OnDemandFeatureView]]:
        fvs = {
            fv.name: fv
            for fv in [
                *self._list_feature_views(allow_cache, hide_dummy_entity),
                *self._registry.list_stream_feature_views(
                    project=self.project, allow_cache=allow_cache
                ),
            ]
        }

        od_fvs = {
            fv.name: fv
            for fv in self._registry.list_on_demand_feature_views(
                project=self.project, allow_cache=allow_cache
            )
        }

        if isinstance(features, FeatureService):
            fvs_to_use, od_fvs_to_use = [], []
            for fv_name, projection in [
                (projection.name, projection)
                for projection in features.feature_view_projections
            ]:
                if fv_name in fvs:
                    fvs_to_use.append(
                        fvs[fv_name].with_projection(copy.copy(projection))
                    )
                elif fv_name in od_fvs:
                    odfv = od_fvs[fv_name].with_projection(copy.copy(projection))
                    od_fvs_to_use.append(odfv)
                    # Let's make sure to include an FVs which the ODFV requires Features from.
                    for projection in odfv.source_feature_view_projections.values():
                        fv = fvs[projection.name].with_projection(copy.copy(projection))
                        if fv not in fvs_to_use:
                            fvs_to_use.append(fv)
                else:
                    raise ValueError(
                        f"The provided feature service {features.name} contains a reference to a feature view"
                        f"{fv_name} which doesn't exist. Please make sure that you have created the feature view"
                        f'{fv_name} and that you have registered it by running "apply".'
                    )
            views_to_use = (fvs_to_use, od_fvs_to_use)
        else:
            views_to_use = (
                [*fvs.values()],
                [*od_fvs.values()],
            )

        return views_to_use

    @log_exceptions_and_usage
    def serve(
        self,
        host: str,
        port: int,
        type_: str,
        no_access_log: bool,
        no_feature_log: bool,
        workers: int,
        keep_alive_timeout: int,
        registry_ttl_sec: int,
    ) -> None:
        """Start the feature consumption server locally on a given port."""
        type_ = type_.lower()

        if self.config.go_feature_serving:
            # Start go server instead of python if the flag is enabled
            self._lazy_init_go_server()
            enable_logging = (
                self.config.feature_server
                and self.config.feature_server.feature_logging
                and self.config.feature_server.feature_logging.enabled
                and not no_feature_log
            )
            logging_options = (
                self.config.feature_server.feature_logging
                if enable_logging and self.config.feature_server
                else None
            )
            if type_ == "http" and self._go_server is not None:
                self._go_server.start_http_server(
                    host,
                    port,
                    enable_logging=enable_logging,
                    logging_options=logging_options,
                )
            elif type_ == "grpc" and self._go_server is not None:
                self._go_server.start_grpc_server(
                    host,
                    port,
                    enable_logging=enable_logging,
                    logging_options=logging_options,
                )
            else:
                raise ValueError(
                    f"Unsupported server type '{type_}'. Must be one of 'http' or 'grpc'."
                )
        else:
            if type_ != "http":
                raise ValueError(
                    f"Python server only supports 'http'. Got '{type_}' instead."
                )
            # Start the python server
            feature_server.start_server(
                self,
                host=host,
                port=port,
                no_access_log=no_access_log,
                workers=workers,
                keep_alive_timeout=keep_alive_timeout,
                registry_ttl_sec=registry_ttl_sec,
            )

    def _teardown_go_server(self):
        self._go_server = None

    @log_exceptions_and_usage
    def get_feature_server_endpoint(self) -> Optional[str]:
        """Returns endpoint for the feature server, if it exists."""
        return self._provider.get_feature_server_endpoint()

    @log_exceptions_and_usage
    def serve_ui(
        self,
        host: str,
        port: int,
        get_registry_dump: Callable,
        registry_ttl_sec: int,
        root_path: str = "",
    ) -> None:
        """Start the UI server locally"""
        if flags_helper.is_test():
            warnings.warn(
                "The Feast UI is an experimental feature. "
                "We do not guarantee that future changes will maintain backward compatibility.",
                RuntimeWarning,
            )
        ui_server.start_server(
            self,
            host=host,
            port=port,
            get_registry_dump=get_registry_dump,
            project_id=self.config.project,
            registry_ttl_sec=registry_ttl_sec,
            root_path=root_path,
        )

    @log_exceptions_and_usage
    def serve_registry(self, port: int) -> None:
        """Start registry server locally on a given port."""
        from feast import registry_server

        registry_server.start_server(self, port)

    @log_exceptions_and_usage
    def serve_transformations(self, port: int) -> None:
        """Start the feature transformation server locally on a given port."""
        warnings.warn(
            "On demand feature view is an experimental feature. "
            "This API is stable, but the functionality does not scale well for offline retrieval",
            RuntimeWarning,
        )

        from feast import transformation_server

        transformation_server.start_server(self, port)

    @log_exceptions_and_usage
    def write_logged_features(
        self, logs: Union[pa.Table, Path], source: FeatureService
    ):
        """
        Write logs produced by a source (currently only feature service is supported as a source)
        to an offline store.

        Args:
            logs: Arrow Table or path to parquet dataset directory on disk
            source: Object that produces logs
        """
        if not isinstance(source, FeatureService):
            raise ValueError("Only feature service is currently supported as a source")

        assert (
            source.logging_config is not None
        ), "Feature service must be configured with logging config in order to use this functionality"

        assert isinstance(logs, (pa.Table, Path))

        self._get_provider().write_feature_service_logs(
            feature_service=source,
            logs=logs,
            config=self.config,
            registry=self._registry,
        )

    @log_exceptions_and_usage
    def validate_logged_features(
        self,
        source: FeatureService,
        start: datetime,
        end: datetime,
        reference: ValidationReference,
        throw_exception: bool = True,
        cache_profile: bool = True,
    ) -> Optional[ValidationFailed]:
        """
        Load logged features from an offline store and validate them against provided validation reference.

        Args:
            source: Logs source object (currently only feature services are supported)
            start: lower bound for loading logged features
            end:  upper bound for loading logged features
            reference: validation reference
            throw_exception: throw exception or return it as a result
            cache_profile: store cached profile in Feast registry

        Returns:
            Throw or return (depends on parameter) ValidationFailed exception if validation was not successful
            or None if successful.

        """
        if not flags_helper.is_test():
            warnings.warn(
                "Logged features validation is an experimental feature. "
                "This API is unstable and it could and most probably will be changed in the future. "
                "We do not guarantee that future changes will maintain backward compatibility.",
                RuntimeWarning,
            )

        if not isinstance(source, FeatureService):
            raise ValueError("Only feature service is currently supported as a source")

        j = self._get_provider().retrieve_feature_service_logs(
            feature_service=source,
            start_date=start,
            end_date=end,
            config=self.config,
            registry=self.registry,
        )

        # read and run validation
        try:
            t = j.to_arrow(validation_reference=reference)
        except ValidationFailed as exc:
            if throw_exception:
                raise

            return exc
        else:
            print(f"{t.shape[0]} rows were validated.")

        if cache_profile:
            self.apply(reference)

        return None

    @log_exceptions_and_usage
    def get_validation_reference(
        self, name: str, allow_cache: bool = False
    ) -> ValidationReference:
        """
        Retrieves a validation reference.

        Raises:
            ValidationReferenceNotFoundException: The validation reference could not be found.
        """
        ref = self._registry.get_validation_reference(
            name, project=self.project, allow_cache=allow_cache
        )
        ref._dataset = self.get_saved_dataset(ref.dataset_name)
        return ref


def _validate_entity_values(join_key_values: Dict[str, List[Value]]):
    set_of_row_lengths = {len(v) for v in join_key_values.values()}
    if len(set_of_row_lengths) > 1:
        raise ValueError("All entity rows must have the same columns.")
    return set_of_row_lengths.pop()


def _validate_feature_refs(feature_refs: List[str], full_feature_names: bool = False):
    """
    Validates that there are no collisions among the feature references.

    Args:
        feature_refs: List of feature references to validate. Feature references must have format
            "feature_view:feature", e.g. "customer_fv:daily_transactions".
        full_feature_names: If True, the full feature references are compared for collisions; if False,
            only the feature names are compared.

    Raises:
        FeatureNameCollisionError: There is a collision among the feature references.
    """
    collided_feature_refs = []

    if full_feature_names:
        collided_feature_refs = [
            ref for ref, occurrences in Counter(feature_refs).items() if occurrences > 1
        ]
    else:
        feature_names = [ref.split(":")[1] for ref in feature_refs]
        collided_feature_names = [
            ref
            for ref, occurrences in Counter(feature_names).items()
            if occurrences > 1
        ]

        for feature_name in collided_feature_names:
            collided_feature_refs.extend(
                [ref for ref in feature_refs if ref.endswith(":" + feature_name)]
            )

    if len(collided_feature_refs) > 0:
        raise FeatureNameCollisionError(collided_feature_refs, full_feature_names)


def _group_feature_refs(
    features: List[str],
    all_feature_views: List[FeatureView],
    all_on_demand_feature_views: List[OnDemandFeatureView],
) -> Tuple[
    List[Tuple[FeatureView, List[str]]], List[Tuple[OnDemandFeatureView, List[str]]]
]:
    """Get list of feature views and corresponding feature names based on feature references"""

    # view name to view proto
    view_index = {view.projection.name_to_use(): view for view in all_feature_views}

    # on demand view to on demand view proto
    on_demand_view_index = {
        view.projection.name_to_use(): view for view in all_on_demand_feature_views
    }

    # view name to feature names
    views_features = defaultdict(set)

    # on demand view name to feature names
    on_demand_view_features = defaultdict(set)

    for ref in features:
        view_name, feat_name = ref.split(":")
        if view_name in view_index:
            view_index[view_name].projection.get_feature(feat_name)  # For validation
            views_features[view_name].add(feat_name)
        elif view_name in on_demand_view_index:
            on_demand_view_index[view_name].projection.get_feature(
                feat_name
            )  # For validation
            on_demand_view_features[view_name].add(feat_name)
            # Let's also add in any FV Feature dependencies here.
            for input_fv_projection in on_demand_view_index[
                view_name
            ].source_feature_view_projections.values():
                for input_feat in input_fv_projection.features:
                    views_features[input_fv_projection.name].add(input_feat.name)
        else:
            raise FeatureViewNotFoundException(view_name)

    fvs_result: List[Tuple[FeatureView, List[str]]] = []
    odfvs_result: List[Tuple[OnDemandFeatureView, List[str]]] = []

    for view_name, feature_names in views_features.items():
        fvs_result.append((view_index[view_name], list(feature_names)))
    for view_name, feature_names in on_demand_view_features.items():
        odfvs_result.append((on_demand_view_index[view_name], list(feature_names)))
    return fvs_result, odfvs_result


def _print_materialization_log(
    start_date, end_date, num_feature_views: int, online_store: str
):
    if start_date:
        print(
            f"Materializing {Style.BRIGHT + Fore.GREEN}{num_feature_views}{Style.RESET_ALL} feature views"
            f" from {Style.BRIGHT + Fore.GREEN}{start_date.replace(microsecond=0).astimezone()}{Style.RESET_ALL}"
            f" to {Style.BRIGHT + Fore.GREEN}{end_date.replace(microsecond=0).astimezone()}{Style.RESET_ALL}"
            f" into the {Style.BRIGHT + Fore.GREEN}{online_store}{Style.RESET_ALL} online store.\n"
        )
        logger.info(
            f"Materializing {num_feature_views} feature views from {start_date.replace(microsecond=0).astimezone()} to {end_date.replace(microsecond=0).astimezone()} into the {online_store} online store."
        )
    else:
        print(
            f"Materializing {Style.BRIGHT + Fore.GREEN}{num_feature_views}{Style.RESET_ALL} feature views"
            f" to {Style.BRIGHT + Fore.GREEN}{end_date.replace(microsecond=0).astimezone()}{Style.RESET_ALL}"
            f" into the {Style.BRIGHT + Fore.GREEN}{online_store}{Style.RESET_ALL} online store.\n"
        )
        logger.info(
            f"Materializing {num_feature_views} feature views to {end_date.replace(microsecond=0).astimezone()} into the {online_store} online store."
        )


def _validate_feature_views(feature_views: List[BaseFeatureView]):
    """Verify feature views have case-insensitively unique names"""
    fv_names = set()
    for fv in feature_views:
        case_insensitive_fv_name = fv.name.lower()
        if case_insensitive_fv_name in fv_names:
            raise ValueError(
                f"More than one feature view with name {case_insensitive_fv_name} found. "
                f"Please ensure that all feature view names are case-insensitively unique. "
                f"It may be necessary to ignore certain files in your feature repository by using a .feastignore file."
            )
        else:
            fv_names.add(case_insensitive_fv_name)


def _validate_data_sources(data_sources: List[DataSource]):
    """Verify data sources have case-insensitively unique names."""
    ds_names = set()
    for ds in data_sources:
        case_insensitive_ds_name = ds.name.lower()
        if case_insensitive_ds_name in ds_names:
            raise DataSourceRepeatNamesException(case_insensitive_ds_name)
        else:
            ds_names.add(case_insensitive_ds_name)


def apply_list_mapping(
    lst: Iterable[Any], mapping_indexes: Iterable[List[int]]
) -> Iterable[Any]:
    output_len = sum(len(item) for item in mapping_indexes)
    output = [None] * output_len
    for elem, destinations in zip(lst, mapping_indexes):
        for idx in destinations:
            output[idx] = elem

    return output<|MERGE_RESOLUTION|>--- conflicted
+++ resolved
@@ -460,15 +460,12 @@
         return stream_feature_view
 
     @log_exceptions_and_usage
-    def get_on_demand_feature_view(
-        self, name: str, allow_cache: bool = False
-    ) -> OnDemandFeatureView:
+    def get_on_demand_feature_view(self, name: str) -> OnDemandFeatureView:
         """
         Retrieves a feature view.
 
         Args:
             name: Name of feature view.
-            allow_cache: Whether to allow returning this on demand feature view from a cached registry
 
         Returns:
             The specified feature view.
@@ -476,18 +473,15 @@
         Raises:
             FeatureViewNotFoundException: The feature view could not be found.
         """
-        return self._registry.get_on_demand_feature_view(
-            name, self.project, allow_cache
-        )
-
-    @log_exceptions_and_usage
-    def get_data_source(self, name: str, allow_cache: bool = False) -> DataSource:
+        return self._registry.get_on_demand_feature_view(name, self.project)
+
+    @log_exceptions_and_usage
+    def get_data_source(self, name: str) -> DataSource:
         """
         Retrieves the list of data sources from the registry.
 
         Args:
             name: Name of the data source.
-            allow_cache: Whether to allow returning this data source from a cached registry
 
         Returns:
             The specified data source.
@@ -495,7 +489,7 @@
         Raises:
             DataSourceObjectNotFoundException: The data source could not be found.
         """
-        return self._registry.get_data_source(name, self.project, allow_cache)
+        return self._registry.get_data_source(name, self.project)
 
     @log_exceptions_and_usage
     def delete_feature_view(self, name: str):
@@ -748,12 +742,7 @@
         # and the desired infra.
         self._registry.refresh(project=self.project)
         current_infra_proto = InfraProto()
-<<<<<<< HEAD
-        if self._registry.proto().HasField("infra"):
-            current_infra_proto = self._registry.proto().infra.__deepcopy__()
-=======
         current_infra_proto.CopyFrom(self._registry.proto().infra)
->>>>>>> 690a6212
         desired_registry_proto = desired_repo_contents.to_registry_proto()
         new_infra = self._provider.plan_infra(self.config, desired_registry_proto)
         new_infra_proto = new_infra.to_proto()
@@ -1585,7 +1574,6 @@
             native_entity_values=True,
         )
 
-<<<<<<< HEAD
     def _lazy_init_go_server(self):
         """Lazily initialize self._go_server if it hasn't been initialized before."""
         from feast.embedded_go.online_features_service import (
@@ -1598,235 +1586,189 @@
                 str(self.repo_path.absolute()), self.config, self
             )
 
-    def _get_online_features(
-        self,
-        features: Union[List[str], FeatureService],
-        entity_values: Mapping[
-            str, Union[Sequence[Any], Sequence[Value], RepeatedValue]
-        ],
-        full_feature_names: bool = False,
-        native_entity_values: bool = True,
-    ):
-        # Extract Sequence from RepeatedValue Protobuf.
-        entity_value_lists: Dict[str, Union[List[Any], List[Value]]] = {
-            k: list(v) if isinstance(v, Sequence) else list(v.val)
-            for k, v in entity_values.items()
-        }
-
-        # If the embedded Go code is enabled, send request to it instead of going through regular Python logic.
-        if self.config.go_feature_retrieval and self._go_server:
-            self._lazy_init_go_server()
-
-            entity_native_values: Dict[str, List[Any]]
-            if not native_entity_values:
-                # Convert proto types to native types since Go feature server currently
-                # only handles native types.
-                # TODO(felixwang9817): Remove this logic once native types are supported.
-                entity_native_values = {
-                    k: [
-                        feast_value_type_to_python_type(proto_value)
-                        for proto_value in v
-                    ]
+    def _get_online_request_context(
+            self, features: Union[List[str], FeatureService], full_feature_names: bool
+        ):
+            _feature_refs = self._get_features(features, allow_cache=True)
+
+            (
+                requested_feature_views,
+                requested_on_demand_feature_views,
+            ) = self._get_feature_views_to_use(
+                features=features, allow_cache=True, hide_dummy_entity=False
+            )
+
+            (
+                entity_name_to_join_key_map,
+                entity_type_map,
+                join_keys_set,
+            ) = self._get_entity_maps(requested_feature_views)
+
+            _validate_feature_refs(_feature_refs, full_feature_names)
+            (
+                grouped_refs,
+                grouped_odfv_refs,
+            ) = _group_feature_refs(
+                _feature_refs,
+                requested_feature_views,
+                requested_on_demand_feature_views,
+            )
+            set_usage_attribute("odfv", bool(grouped_odfv_refs))
+
+            requested_result_row_names = {
+                feat_ref.replace(":", "__") for feat_ref in _feature_refs
+            }
+            if not full_feature_names:
+                requested_result_row_names = {
+                    name.rpartition("__")[-1] for name in requested_result_row_names
+                }
+
+            feature_views = list(view for view, _ in grouped_refs)
+
+            needed_request_data = self.get_needed_request_data(grouped_odfv_refs)
+
+            entityless_case = DUMMY_ENTITY_NAME in [
+                entity_name
+                for feature_view in feature_views
+                for entity_name in feature_view.entities
+            ]
+
+            return (
+                _feature_refs,
+                requested_on_demand_feature_views,
+                entity_name_to_join_key_map,
+                entity_type_map,
+                join_keys_set,
+                grouped_refs,
+                requested_result_row_names,
+                needed_request_data,
+                entityless_case,
+            )
+
+        def _get_online_features(
+            self,
+            features: Union[List[str], FeatureService],
+            entity_values: Mapping[
+                str, Union[Sequence[Any], Sequence[Value], RepeatedValue]
+            ],
+            full_feature_names: bool = False,
+            native_entity_values: bool = True,
+        ):
+            (
+                _feature_refs,
+                requested_on_demand_feature_views,
+                entity_name_to_join_key_map,
+                entity_type_map,
+                join_keys_set,
+                grouped_refs,
+                requested_result_row_names,
+                needed_request_data,
+                entityless_case,
+            ) = self._get_online_request_context(features, full_feature_names)
+
+            # Extract Sequence from RepeatedValue Protobuf.
+            entity_value_lists: Dict[str, Union[List[Any], List[Value]]] = {
+                k: list(v) if isinstance(v, Sequence) else list(v.val)
+                for k, v in entity_values.items()
+            }
+
+            entity_proto_values: Dict[str, List[Value]]
+            if native_entity_values:
+                # Convert values to Protobuf once.
+                entity_proto_values = {
+                    k: python_values_to_proto_values(
+                        v, entity_type_map.get(k, ValueType.UNKNOWN)
+                    )
                     for k, v in entity_value_lists.items()
                 }
             else:
-                entity_native_values = entity_value_lists
-
-            return self._go_server.get_online_features(
-                features_refs=features if isinstance(features, list) else [],
-                feature_service=(
-                    features if isinstance(features, FeatureService) else None
-                ),
-                entities=entity_native_values,
-                request_data={},  # TODO: add request data parameter to public API
-                full_feature_names=full_feature_names,
-            )
-
-=======
-    def _get_online_request_context(
-        self, features: Union[List[str], FeatureService], full_feature_names: bool
-    ):
->>>>>>> 690a6212
-        _feature_refs = self._get_features(features, allow_cache=True)
-
-        (
-            requested_feature_views,
-            requested_on_demand_feature_views,
-        ) = self._get_feature_views_to_use(
-            features=features, allow_cache=True, hide_dummy_entity=False
-        )
-
-        (
-            entity_name_to_join_key_map,
-            entity_type_map,
-            join_keys_set,
-        ) = self._get_entity_maps(requested_feature_views)
-
-        _validate_feature_refs(_feature_refs, full_feature_names)
-        (
-            grouped_refs,
-            grouped_odfv_refs,
-        ) = _group_feature_refs(
-            _feature_refs,
-            requested_feature_views,
-            requested_on_demand_feature_views,
-        )
-        set_usage_attribute("odfv", bool(grouped_odfv_refs))
-
-        requested_result_row_names = {
-            feat_ref.replace(":", "__") for feat_ref in _feature_refs
-        }
-        if not full_feature_names:
-            requested_result_row_names = {
-                name.rpartition("__")[-1] for name in requested_result_row_names
-            }
-
-        feature_views = list(view for view, _ in grouped_refs)
-
-        needed_request_data = self.get_needed_request_data(grouped_odfv_refs)
-
-        entityless_case = DUMMY_ENTITY_NAME in [
-            entity_name
-            for feature_view in feature_views
-            for entity_name in feature_view.entities
-        ]
-
-        return (
-            _feature_refs,
-            requested_on_demand_feature_views,
-            entity_name_to_join_key_map,
-            entity_type_map,
-            join_keys_set,
-            grouped_refs,
-            requested_result_row_names,
-            needed_request_data,
-            entityless_case,
-        )
-
-    def _get_online_features(
-        self,
-        features: Union[List[str], FeatureService],
-        entity_values: Mapping[
-            str, Union[Sequence[Any], Sequence[Value], RepeatedValue]
-        ],
-        full_feature_names: bool = False,
-        native_entity_values: bool = True,
-    ):
-        (
-            _feature_refs,
-            requested_on_demand_feature_views,
-            entity_name_to_join_key_map,
-            entity_type_map,
-            join_keys_set,
-            grouped_refs,
-            requested_result_row_names,
-            needed_request_data,
-            entityless_case,
-        ) = self._get_online_request_context(features, full_feature_names)
-
-        # Extract Sequence from RepeatedValue Protobuf.
-        entity_value_lists: Dict[str, Union[List[Any], List[Value]]] = {
-            k: list(v) if isinstance(v, Sequence) else list(v.val)
-            for k, v in entity_values.items()
-        }
-
-        entity_proto_values: Dict[str, List[Value]]
-        if native_entity_values:
-            # Convert values to Protobuf once.
-            entity_proto_values = {
-                k: python_values_to_proto_values(
-                    v, entity_type_map.get(k, ValueType.UNKNOWN)
-                )
-                for k, v in entity_value_lists.items()
-            }
-        else:
-            entity_proto_values = entity_value_lists
-
-        num_rows = _validate_entity_values(entity_proto_values)
-
-        join_key_values: Dict[str, List[Value]] = {}
-        request_data_features: Dict[str, List[Value]] = {}
-        # Entity rows may be either entities or request data.
-        for join_key_or_entity_name, values in entity_proto_values.items():
-            # Found request data
-            if join_key_or_entity_name in needed_request_data:
-                request_data_features[join_key_or_entity_name] = values
-            else:
-                if join_key_or_entity_name in join_keys_set:
-                    join_key = join_key_or_entity_name
+                entity_proto_values = entity_value_lists
+
+            num_rows = _validate_entity_values(entity_proto_values)
+
+            join_key_values: Dict[str, List[Value]] = {}
+            request_data_features: Dict[str, List[Value]] = {}
+            # Entity rows may be either entities or request data.
+            for join_key_or_entity_name, values in entity_proto_values.items():
+                # Found request data
+                if join_key_or_entity_name in needed_request_data:
+                    request_data_features[join_key_or_entity_name] = values
                 else:
-                    try:
-                        join_key = entity_name_to_join_key_map[join_key_or_entity_name]
-                    except KeyError:
-                        raise EntityNotFoundException(
-                            join_key_or_entity_name, self.project
-                        )
+                    if join_key_or_entity_name in join_keys_set:
+                        join_key = join_key_or_entity_name
                     else:
-                        warnings.warn(
-                            "Using entity name is deprecated. Use join_key instead."
-                        )
-
-                # All join keys should be returned in the result.
-                requested_result_row_names.add(join_key)
-                join_key_values[join_key] = values
-
-        self.ensure_request_data_values_exist(
-            needed_request_data, request_data_features
-        )
-
-        # Populate online features response proto with join keys and request data features
-        online_features_response = GetOnlineFeaturesResponse(results=[])
-        self._populate_result_rows_from_columnar(
-            online_features_response=online_features_response,
-            data=dict(**join_key_values, **request_data_features),
-        )
-
-        # Add the Entityless case after populating result rows to avoid having to remove
-        # it later.
-        if entityless_case:
-            join_key_values[DUMMY_ENTITY_ID] = python_values_to_proto_values(
-                [DUMMY_ENTITY_VAL] * num_rows, DUMMY_ENTITY.value_type
-            )
-
-        provider = self._get_provider()
-        for table, requested_features in grouped_refs:
-            # Get the correct set of entity values with the correct join keys.
-            table_entity_values, idxs = self._get_unique_entities(
-                table,
-                join_key_values,
-                entity_name_to_join_key_map,
-            )
-
-            # Fetch feature data for the minimum set of Entities.
-            feature_data = self._read_from_online_store(
-                table_entity_values,
-                provider,
-                requested_features,
-                table,
-            )
-
-            # Populate the result_rows with the Features from the OnlineStore inplace.
-            self._populate_response_from_feature_data(
-                feature_data,
-                idxs,
-                online_features_response,
-                full_feature_names,
-                requested_features,
-                table,
-            )
-
-        if requested_on_demand_feature_views:
-            self._augment_response_with_on_demand_transforms(
-                online_features_response,
-                _feature_refs,
-                requested_on_demand_feature_views,
-                full_feature_names,
-            )
-
-        self._drop_unneeded_columns(
-            online_features_response, requested_result_row_names
-        )
-        return OnlineResponse(online_features_response)
+                        try:
+                            join_key = entity_name_to_join_key_map[join_key_or_entity_name]
+                        except KeyError:
+                            raise EntityNotFoundException(
+                                join_key_or_entity_name, self.project
+                            )
+                        else:
+                            warnings.warn(
+                                "Using entity name is deprecated. Use join_key instead."
+                            )
+
+                    # All join keys should be returned in the result.
+                    requested_result_row_names.add(join_key)
+                    join_key_values[join_key] = values
+
+            self.ensure_request_data_values_exist(
+                needed_request_data, request_data_features
+            )
+
+            # Populate online features response proto with join keys and request data features
+            online_features_response = GetOnlineFeaturesResponse(results=[])
+            self._populate_result_rows_from_columnar(
+                online_features_response=online_features_response,
+                data=dict(**join_key_values, **request_data_features),
+            )
+
+            # Add the Entityless case after populating result rows to avoid having to remove
+            # it later.
+            if entityless_case:
+                join_key_values[DUMMY_ENTITY_ID] = python_values_to_proto_values(
+                    [DUMMY_ENTITY_VAL] * num_rows, DUMMY_ENTITY.value_type
+                )
+
+            provider = self._get_provider()
+            for table, requested_features in grouped_refs:
+                # Get the correct set of entity values with the correct join keys.
+                table_entity_values, idxs = self._get_unique_entities(
+                    table,
+                    join_key_values,
+                    entity_name_to_join_key_map,
+                )
+
+                # Fetch feature data for the minimum set of Entities.
+                feature_data = self._read_from_online_store(
+                    table_entity_values,
+                    provider,
+                    requested_features,
+                    table,
+                )
+
+                # Populate the result_rows with the Features from the OnlineStore inplace.
+                self._populate_response_from_feature_data(
+                    feature_data,
+                    idxs,
+                    online_features_response,
+                    full_feature_names,
+                    requested_features,
+                    table,
+                )
+
+            if requested_on_demand_feature_views:
+                self._augment_response_with_on_demand_transforms(
+                    online_features_response,
+                    _feature_refs,
+                    requested_on_demand_feature_views,
+                    full_feature_names,
+                )
+
+            self._drop_unneeded_columns(
+                online_features_response, requested_result_row_names
+            )
+            return OnlineResponse(online_features_response)
 
     @log_exceptions_and_usage
     def retrieve_online_documents(
