--- conflicted
+++ resolved
@@ -77,6 +77,7 @@
 from feast.infra.registry.http import HttpRegistry
 from feast.infra.registry.registry import Registry
 from feast.infra.registry.sql import SqlRegistry
+from feast.infra.registry.sql_fallback import SqlFallbackRegistry
 from feast.on_demand_feature_view import OnDemandFeatureView
 from feast.online_response import OnlineResponse
 from feast.permissions.permission import Permission
@@ -92,11 +93,8 @@
 from feast.repo_config import RepoConfig, load_repo_config
 from feast.repo_contents import RepoContents
 from feast.saved_dataset import SavedDataset, SavedDatasetStorage, ValidationReference
-<<<<<<< HEAD
+from feast.sorted_feature_view import SortedFeatureView
 from feast.ssl_ca_trust_store_setup import configure_ca_trust_store_env_variables
-=======
-from feast.sorted_feature_view import SortedFeatureView
->>>>>>> 2f4dd623
 from feast.stream_feature_view import StreamFeatureView
 from feast.transformation.pandas_transformation import PandasTransformation
 from feast.transformation.python_transformation import PythonTransformation
@@ -165,6 +163,10 @@
         registry_config = self.config.registry
         if registry_config.registry_type == "sql":
             self._registry = SqlRegistry(registry_config, self.config.project, None)
+        elif registry_config.registry_type == "sql-fallback":
+            self._registry = SqlFallbackRegistry(
+                registry_config, self.config.project, None
+            )
         elif registry_config.registry_type == "http":
             self._registry = HttpRegistry(registry_config, self.config.project, None)
         elif registry_config.registry_type == "snowflake.registry":
@@ -697,19 +699,15 @@
             entities + entities_to_update,
             self.config,
         )
+        update_feature_views_with_inferred_features_and_entities(
+            provider, sorted_fvs_to_update, entities + entities_to_update, self.config
+        )
         # We need to attach the time stamp fields to the underlying data sources
         # and cascade the dependencies
         update_feature_views_with_inferred_features_and_entities(
             provider, odfvs_to_update, entities + entities_to_update, self.config
         )
-<<<<<<< HEAD
         # TODO(kevjumba): Update schema inference
-=======
-        update_feature_views_with_inferred_features_and_entities(
-            sorted_fvs_to_update, entities + entities_to_update, self.config
-        )
-        # TODO(kevjumba): Update schema inferrence
->>>>>>> 2f4dd623
         for sfv in sfvs_to_update:
             if not sfv.schema:
                 raise ValueError(
@@ -758,7 +756,6 @@
             stream_feature_views_to_materialize = self._list_stream_feature_views(
                 hide_dummy_entity=False
             )
-<<<<<<< HEAD
             feature_views_to_materialize.extend(
                 [sfv for sfv in stream_feature_views_to_materialize if sfv.online]
             )
@@ -770,10 +767,6 @@
                     if odfv.write_to_online_store
                 ]
             )
-=======
-            feature_views_to_materialize += [
-                sfv for sfv in stream_feature_views_to_materialize if sfv.online
-            ]
             # Get sorted feature views from the registry and append those that are online.
             sorted_feature_views_to_materialize = self._list_sorted_feature_views(
                 hide_dummy_entity=False
@@ -781,31 +774,24 @@
             feature_views_to_materialize += [
                 sfv for sfv in sorted_feature_views_to_materialize if sfv.online
             ]
->>>>>>> 2f4dd623
         else:
             for name in feature_views:
                 feature_view: Union[FeatureView, OnDemandFeatureView]
                 try:
                     feature_view = self._get_feature_view(name, hide_dummy_entity=False)
-<<<<<<< HEAD
-                except FeatureViewNotFoundException:
-=======
                 except Exception:
->>>>>>> 2f4dd623
                     try:
                         feature_view = self._get_stream_feature_view(
                             name, hide_dummy_entity=False
                         )
-<<<<<<< HEAD
-                    except FeatureViewNotFoundException:
-                        feature_view = self.get_on_demand_feature_view(name)
-=======
                     except Exception:
-                        # Fallback to sorted feature view lookup.
-                        feature_view = self._get_sorted_feature_view(
-                            name, hide_dummy_entity=False
-                        )
->>>>>>> 2f4dd623
+                        try:
+                            # Fallback to sorted feature view lookup.
+                            feature_view = self._get_sorted_feature_view(
+                                name, hide_dummy_entity=False
+                            )
+                        except Exception:
+                            feature_view = self.get_on_demand_feature_view(name)
 
                 if hasattr(feature_view, "online") and not feature_view.online:
                     raise ValueError(
@@ -1058,13 +1044,10 @@
 
         # Validate all feature views and make inferences.
         self._validate_all_feature_views(
-<<<<<<< HEAD
             views_to_update,
             odfvs_to_update,
             sfvs_to_update,
-=======
-            views_to_update, odfvs_to_update, sfvs_to_update, sorted_fvs_to_update
->>>>>>> 2f4dd623
+            sorted_fvs_to_update,
         )
         self._make_inferences(
             data_sources_to_update,
@@ -1178,31 +1161,18 @@
                 )
 
         tables_to_delete: List[FeatureView] = (
-<<<<<<< HEAD
-            views_to_delete + sfvs_to_delete if not partial else []  # type: ignore
-        )
-        tables_to_keep: List[
-            Union[FeatureView, StreamFeatureView, OnDemandFeatureView]
-        ] = views_to_update + sfvs_to_update + odfvs_with_writes_to_update  # type: ignore
-
-        self._get_provider().update_infra(
-            project=self.project,
-            tables_to_delete=tables_to_delete,
-            tables_to_keep=tables_to_keep,
-            entities_to_delete=entities_to_delete if not partial else [],
-            entities_to_keep=entities_to_update,
-            partial=partial,
-=======
             views_to_delete
             + sfvs_to_delete  # type: ignore
             + sorted_fvs_to_delete  # type: ignore
             if not partial
             else []  # type: ignore
->>>>>>> 2f4dd623
-        )
-        tables_to_keep: List[FeatureView] = (
+        )
+        tables_to_keep: List[
+            Union[FeatureView, StreamFeatureView, OnDemandFeatureView]
+        ] = (
             views_to_update
-            + sfvs_to_update  # type: ignore
+            + sfvs_to_update
+            + odfvs_with_writes_to_update  # type: ignore
             + sorted_fvs_to_update  # type: ignore
         )  # type: ignore
 
@@ -1876,25 +1846,6 @@
             ValueError: If both df and inputs are provided
             DataFrameSerializationError: If input data cannot be converted to DataFrame
         """
-<<<<<<< HEAD
-=======
-        # TODO: restrict this to work with online StreamFeatureViews and validate the FeatureView type
-        # In EG, we use feature view to support streaming and http registry is not implemented for stream feature views
-        # HTTP Registry raises MethodNotImplementedError for get_stream_feature_view
-        try:
-            feature_view: FeatureView = self.get_feature_view(
-                feature_view_name, allow_registry_cache=allow_registry_cache
-            )
-        except FeatureViewNotFoundException:
-            try:
-                feature_view = self.get_sorted_feature_view(
-                    feature_view_name, allow_registry_cache=allow_registry_cache
-                )
-            except SortedFeatureViewNotFoundException:
-                feature_view = self.get_stream_feature_view(
-                    feature_view_name, allow_registry_cache=allow_registry_cache
-                )
->>>>>>> 2f4dd623
         if df is not None and inputs is not None:
             raise ValueError("Both df and inputs cannot be provided at the same time.")
 
@@ -2039,14 +1990,24 @@
         allow_registry_cache: bool = True,
         transform_on_write: bool = True,
     ):
-        feature_view_dict = {
-            fv_proto.name: fv_proto
-            for fv_proto in self.list_all_feature_views(allow_registry_cache)
-        }
         try:
-            feature_view = feature_view_dict[feature_view_name]
+            feature_view = self.get_feature_view(
+                feature_view_name, allow_registry_cache=allow_registry_cache
+            )
         except FeatureViewNotFoundException:
-            raise FeatureViewNotFoundException(feature_view_name, self.project)
+            try:
+                feature_view = self.get_sorted_feature_view(
+                    feature_view_name, allow_registry_cache=allow_registry_cache
+                )
+            except SortedFeatureViewNotFoundException:
+                try:
+                    feature_view = self.get_stream_feature_view(
+                        feature_view_name, allow_registry_cache=allow_registry_cache
+                    )
+                except FeatureViewNotFoundException:
+                    feature_view = self.get_on_demand_feature_view( # type: ignore
+                        feature_view_name, allow_registry_cache=allow_registry_cache
+                    )
 
         # Convert inputs/df to a consistent DataFrame format
         df = self._validate_and_convert_input_data(df, inputs)
@@ -2526,7 +2487,6 @@
             )
         return read_row_protos
 
-<<<<<<< HEAD
     def _retrieve_from_online_store_v2(
         self,
         provider: Provider,
@@ -2617,7 +2577,7 @@
         )
 
         return OnlineResponse(online_features_response)
-=======
+
     def _lazy_init_go_server(self):
         """Lazily initialize self._go_server if it hasn't been initialized before."""
         from feast.embedded_go.online_features_service import (
@@ -2629,7 +2589,6 @@
             self._go_server = EmbeddedOnlineFeatureServer(
                 str(self.repo_path.absolute()), self.config, self
             )
->>>>>>> 2f4dd623
 
     def serve(
         self,
