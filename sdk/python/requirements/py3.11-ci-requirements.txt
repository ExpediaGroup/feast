--- conflicted
+++ resolved
@@ -142,15 +142,11 @@
     # via testcontainers
 docutils==0.19
     # via sphinx
-<<<<<<< HEAD
 elastic-transport==8.4.1
     # via elasticsearch
 elasticsearch==8.8.0
     # via eg-feast (setup.py)
-duckdb==0.10.2
-=======
 duckdb==0.10.3
->>>>>>> 21deec84
     # via
     #   duckdb-engine
     #   ibis-framework
@@ -409,8 +405,6 @@
     #   ipython
 mdurl==0.1.2
     # via markdown-it-py
-mccabe==0.7.0
-    # via flake8
 milvus==2.2.12
     # via eg-feast (setup.py)
 minio==7.1.0
