--- conflicted
+++ resolved
@@ -132,8 +132,9 @@
             if utility.has_collection(self.unavailable_collection):
                 utility.drop_collection(self.unavailable_collection)
             # Closing the temporary collection to do this
-
-<<<<<<< HEAD
+            
+        yield
+
     def create_n_customer_test_samples_milvus(self, n=10):
         # Utility method to create sample data
         return [
@@ -155,13 +156,6 @@
             for i in range(n)
         ]
 
-    def test_milvus_update_add_collection(
-        self, repo_config, milvus_online_setup, caplog
-    ):
-=======
-        yield
->>>>>>> 9d7e7fd8
-
     def test_milvus_update_add_collection(self, repo_config, caplog):
         feast_schema = [
             Field(
@@ -389,8 +383,7 @@
             partial=None,
         )
 
-<<<<<<< HEAD
-        with PymilvusConnectionContext():
+        with MilvusConnectionManager(repo_config.online_store):
             assert len(utility.list_collections()) == 0
 
     def test_milvus_online_write_batch(self, repo_config, caplog, milvus_online_setup):
@@ -444,8 +437,4 @@
         with PymilvusConnectionContext():
             collection = Collection(name=self.collection_to_write)
             progress = utility.index_building_progress(collection_name=collection.name)
-            assert progress["total_rows"] == total_rows_to_write
-=======
-        with MilvusConnectionManager(repo_config.online_store):
-            assert len(utility.list_collections()) == 0
->>>>>>> 9d7e7fd8
+            assert progress["total_rows"] == total_rows_to_write