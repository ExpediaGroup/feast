import logging
import random
from datetime import datetime

import pytest
from pymilvus import (
    Collection,
    CollectionSchema,
    DataType,
    FieldSchema,
    connections,
    utility,
)

from feast import FeatureView
from feast.expediagroup.vectordb.milvus_online_store import (
    MilvusConnectionManager,
    MilvusOnlineStore,
    MilvusOnlineStoreConfig,
)
from feast.field import Field
from feast.infra.offline_stores.file import FileOfflineStoreConfig
from feast.infra.offline_stores.file_source import FileSource
from feast.protos.feast.types.EntityKey_pb2 import EntityKey as EntityKeyProto
from feast.protos.feast.types.Value_pb2 import FloatList
from feast.protos.feast.types.Value_pb2 import Value as ValueProto
from feast.repo_config import RepoConfig
from feast.types import Array, Float32, Int64
from tests.expediagroup.milvus_online_store_creator import MilvusOnlineStoreCreator

logging.basicConfig(level=logging.INFO)

REGISTRY = "s3://test_registry/registry.db"
PROJECT = "test_aws"
PROVIDER = "aws"
TABLE_NAME = "milvus_online_store"
REGION = "us-west-2"
HOST = "localhost"
PORT = 19530
ALIAS = "default"
SOURCE = FileSource(path="some path")
VECTOR_FIELD = "feature1"
DIMENSIONS = 10
INDEX_ALGO = "FLAT"


@pytest.fixture(scope="session")
def repo_config(embedded_milvus):
    return RepoConfig(
        registry=REGISTRY,
        project=PROJECT,
        provider=PROVIDER,
        online_store=MilvusOnlineStoreConfig(
            alias=embedded_milvus["alias"],
            host=embedded_milvus["host"],
            port=embedded_milvus["port"],
            username=embedded_milvus["username"],
            password=embedded_milvus["password"],
        ),
        offline_store=FileOfflineStoreConfig(),
        entity_key_serialization_version=2,
    )


@pytest.fixture(scope="session")
def embedded_milvus():
    # Creating an online store through embedded Milvus for all tests in the class
    online_store_creator = MilvusOnlineStoreCreator("milvus")
    online_store_config = online_store_creator.create_online_store()

    yield online_store_config

    # Tearing down the Milvus instance after all tests in the class
    online_store_creator.teardown()


class TestMilvusConnectionManager:
    def test_connection_manager(self, repo_config, caplog, mocker):

        mocker.patch("pymilvus.connections.connect")
        with MilvusConnectionManager(repo_config.online_store):
            assert (
                f"Connecting to Milvus with alias {repo_config.online_store.alias} and host {repo_config.online_store.host} and port {repo_config.online_store.port}."
                in caplog.text
            )

        connections.connect.assert_called_once_with(
            alias=repo_config.online_store.alias,
            host=repo_config.online_store.host,
            port=repo_config.online_store.port,
            user=repo_config.online_store.username,
            password=repo_config.online_store.password,
            use_secure=True,
        )

    def test_context_manager_exit(self, repo_config, caplog, mocker):
        # Create a mock for connections.disconnect
        mock_disconnect = mocker.patch("pymilvus.connections.disconnect")

        # Create a mock logger to capture log calls
        mock_logger = mocker.patch(
            "feast.expediagroup.vectordb.milvus_online_store.logger", autospec=True
        )

        with MilvusConnectionManager(repo_config.online_store):
            print("Doing something")

        # Assert that connections.disconnect was called with the expected argument
        mock_disconnect.assert_called_once_with(repo_config.online_store.alias)

        with pytest.raises(Exception):
            with MilvusConnectionManager(repo_config.online_store):
                raise Exception("Test Exception")
        mock_logger.error.assert_called_once()


class TestMilvusOnlineStore:

    collection_to_write = "Collection2"
    collection_to_delete = "Collection1"
    unavailable_collection = "abc"

    @pytest.fixture(autouse=True)
    def setup_method(self, repo_config):
        # Ensuring that the collections created are dropped before the tests are run
        with MilvusConnectionManager(repo_config.online_store):
            # Dropping collections if they exist
            if utility.has_collection(self.collection_to_delete):
                utility.drop_collection(self.collection_to_delete)
            if utility.has_collection(self.collection_to_write):
                utility.drop_collection(self.collection_to_write)
            if utility.has_collection(self.unavailable_collection):
                utility.drop_collection(self.unavailable_collection)
            # Closing the temporary collection to do this

        yield

<<<<<<< HEAD
    def create_n_customer_test_samples_milvus_online_read(self, n=10):
        # Utility method to create sample data
        return [
            (
                EntityKeyProto(
                    join_keys=["film_id"],
                    entity_values=[ValueProto(int64_val=i)],
                ),
                {
                    "films": ValueProto(
                        float_list_val=FloatList(
                            val=[random.random() for _ in range(2)]
                        )
                    ),
                    "film_date": ValueProto(int64_val=n),
                    "film_id": ValueProto(int64_val=n),
                },
                datetime.utcnow(),
                None,
            )
            for i in range(n)
        ]

    def create_n_customer_test_samples_milvus(self, n=10):
        # Utility method to create sample data
        return [
            (
                EntityKeyProto(
                    join_keys=["customer"],
                    entity_values=[ValueProto(string_val=str(i))],
                ),
                {
                    "avg_orders_day": ValueProto(
                        float_list_val=FloatList(val=[1.0, 2.1, 3.3, 4.0, 5.0])
                    ),
                    "name": ValueProto(string_val="John"),
                    "age": ValueProto(int64_val=3),
                },
                datetime.utcnow(),
                None,
            )
            for i in range(n)
        ]

=======
>>>>>>> ffc8c83f
    def test_milvus_update_add_collection(self, repo_config, caplog):
        feast_schema = [
            Field(
                name="feature2",
                dtype=Int64,
                tags={"is_primary": "True", "description": "int64"},
            ),
            Field(
                name="feature1",
                dtype=Array(Float32),
                tags={
                    "is_primary": "False",
                    "description": "float32",
                    "dimensions": 10,
                    "index_type": "HNSW",
                    "index_params": '{ "M": 32, "efConstruction": 256}',
                },
            ),
        ]

        MilvusOnlineStore().update(
            config=repo_config,
            tables_to_delete=[],
            tables_to_keep=[
                FeatureView(
                    name=self.collection_to_write,
                    schema=feast_schema,
                    source=SOURCE,
                )
            ],
            entities_to_delete=None,
            entities_to_keep=None,
            partial=None,
        )

        # Milvus schema to be checked if the schema from Feast to Milvus was converted accurately
        schema1 = CollectionSchema(
            description="",
            fields=[
                FieldSchema(
                    "feature2", DataType.INT64, description="int64", is_primary=True
                ),
                FieldSchema(
                    "feature1",
                    DataType.FLOAT_VECTOR,
                    description="float32",
                    is_primary=False,
                    dim=10,
                ),
            ],
        )

        schema2 = CollectionSchema(
            description="",
            fields=[
                FieldSchema(
                    "feature1",
                    DataType.FLOAT_VECTOR,
                    description="float32",
                    is_primary=False,
                    dim=10,
                ),
                FieldSchema(
                    "feature2", DataType.INT64, description="int64", is_primary=True
                ),
            ],
        )

        index_params = {
            "metric_type": "L2",
            "index_type": "HNSW",
            "params": {"M": 32, "efConstruction": 256},
        }
        # Here we want to open and check whether the collection was added and then close the connection.
        with MilvusConnectionManager(repo_config.online_store):
            assert utility.has_collection(self.collection_to_write)
            assert (
                Collection(self.collection_to_write).schema == schema1
                or Collection(self.collection_to_write).schema == schema2
            )
            indexes = Collection(self.collection_to_write).indexes
            assert len(indexes) == 1
            assert indexes[0].params == index_params

    def test_milvus_update_add_existing_collection(self, repo_config, caplog):
        # Creating a common schema for collection
        feast_schema = [
            Field(
                name="feature1",
                dtype=Array(Float32),
                tags={
                    "is_primary": "False",
                    "description": "float32",
                    "dimensions": "128",
                    "index_type": "HNSW",
                    "index_params": '{ "M": 32, "efConstruction": 256}',
                },
            ),
            Field(
                name="feature2",
                dtype=Int64,
                tags={"is_primary": "True", "description": "int64"},
            ),
        ]

        self._create_collection_in_milvus(self.collection_to_write, repo_config)

        MilvusOnlineStore().update(
            config=repo_config,
            tables_to_delete=[],
            tables_to_keep=[
                FeatureView(
                    name=self.collection_to_write,
                    schema=feast_schema,
                    source=SOURCE,
                )
            ],
            entities_to_delete=None,
            entities_to_keep=None,
            partial=None,
        )

        # Here we want to open and add a collection using pymilvus directly and close the connection, we need to check if the collection count remains 1 and exists.
        with MilvusConnectionManager(repo_config.online_store):
            assert utility.has_collection(self.collection_to_write) is True
            assert len(utility.list_collections()) == 1

    def test_milvus_update_delete_collection(self, repo_config, caplog):
        # Creating a common schema for collection which is compatible with FEAST
        feast_schema = [
            Field(
                name="feature1",
                dtype=Array(Float32),
                tags={
                    "is_primary": "False",
                    "description": "float32",
                    "dimensions": "128",
                    "index_type": "HNSW",
                    "index_params": '{ "M": 32, "efConstruction": 256}',
                },
            ),
            Field(
                name="feature2",
                dtype=Int64,
                tags={"is_primary": "True", "description": "int64"},
            ),
        ]

        # Creating a common schema for collection to directly add to Milvus
        schema = CollectionSchema(
            fields=[
                FieldSchema(
                    "int64", DataType.INT64, description="int64", is_primary=True
                ),
                FieldSchema(
                    "float_vector", DataType.FLOAT_VECTOR, is_primary=False, dim=128
                ),
            ]
        )

        # Here we want to open and add a collection using pymilvus directly and close the connection
        with MilvusConnectionManager(repo_config.online_store):
            Collection(name=self.collection_to_write, schema=schema)
            assert utility.has_collection(self.collection_to_write) is True

        MilvusOnlineStore().update(
            config=repo_config,
            tables_to_delete=[
                FeatureView(
                    name=self.collection_to_write,
                    schema=feast_schema,
                    source=SOURCE,
                )
            ],
            tables_to_keep=[],
            entities_to_delete=None,
            entities_to_keep=None,
            partial=None,
        )

        # Opening and closing the connection and checking if the collection is actually deleted.
        with MilvusConnectionManager(repo_config.online_store):
            assert utility.has_collection(self.collection_to_write) is False

    def test_milvus_update_delete_unavailable_collection(self, repo_config, caplog):
        feast_schema = [
            Field(
                name="feature1",
                dtype=Array(Float32),
                tags={
                    "is_primary": "False",
                    "description": "float32",
                    "dimensions": "128",
                    "index_type": "HNSW",
                    "index_params": '{ "M": 32, "efConstruction": 256}',
                },
            ),
            Field(
                name="feature2",
                dtype=Int64,
                tags={"is_primary": "True", "description": "int64"},
            ),
        ]

        MilvusOnlineStore().update(
            config=repo_config,
            tables_to_delete=[
                FeatureView(
                    name=self.unavailable_collection,
                    schema=feast_schema,
                    source=SOURCE,
                )
            ],
            tables_to_keep=[],
            entities_to_delete=None,
            entities_to_keep=None,
            partial=None,
        )

        with MilvusConnectionManager(repo_config.online_store):
            assert len(utility.list_collections()) == 0

    def test_milvus_online_write_batch(self, repo_config, caplog):
        self._create_collection_in_milvus(self.collection_to_write, repo_config)

        feature_view = FeatureView(
            name=self.collection_to_write,
            source=SOURCE,
        )

        total_rows_to_write = 100
        data = self._create_n_customer_test_samples_milvus(n=total_rows_to_write)
        MilvusOnlineStore().online_write_batch(
            config=repo_config, table=feature_view, data=data, progress=None
        )

        with MilvusConnectionManager(repo_config.online_store):
            collection = Collection(name=self.collection_to_write)
            progress = utility.index_building_progress(collection_name=collection.name)
            assert progress["total_rows"] == total_rows_to_write

    def test_milvus_teardown_with_empty_collection(self, repo_config, caplog):
        self._create_collection_in_milvus(self.collection_to_write, repo_config)

        feature_view = FeatureView(
            name=self.collection_to_write,
            source=SOURCE,
        )

        milvus_online_store = MilvusOnlineStore()
        milvus_online_store.teardown(
            config=repo_config, tables=[feature_view], entities=[]
        )

        with MilvusConnectionManager(repo_config.online_store):
            assert not utility.has_collection(self.collection_to_write)

    def test_milvus_teardown_with_non_empty_collection(self, repo_config, caplog):
        self._create_collection_in_milvus(self.collection_to_write, repo_config)

        feature_view = FeatureView(
            name=self.collection_to_write,
            source=SOURCE,
        )

        total_rows_to_write = 100
        data = self._create_n_customer_test_samples_milvus(n=total_rows_to_write)
        self._write_data_to_milvus(self.collection_to_write, data, repo_config)

        milvus_online_store = MilvusOnlineStore()
        milvus_online_store.teardown(
            config=repo_config, tables=[feature_view], entities=[]
        )

        with MilvusConnectionManager(repo_config.online_store):
            assert not utility.has_collection(self.collection_to_write)

    def test_milvus_teardown_with_collection_not_existing(self, repo_config, caplog):
        feature_view = FeatureView(
            name=self.collection_to_write,
            source=SOURCE,
        )

        milvus_online_store = MilvusOnlineStore()
        milvus_online_store.teardown(
            config=repo_config, tables=[feature_view], entities=[]
        )

        with MilvusConnectionManager(repo_config.online_store):
            assert not utility.has_collection(self.collection_to_write)

    def _create_n_customer_test_samples_milvus(self, n=10):
        # Utility method to create sample data
        return [
            (
                EntityKeyProto(
                    join_keys=["customer"],
                    entity_values=[ValueProto(string_val=str(i))],
                ),
                {
                    "avg_orders_day": ValueProto(
                        float_list_val=FloatList(val=[1.0, 2.1, 3.3, 4.0, 5.0])
                    ),
                    "name": ValueProto(string_val="John"),
                    "age": ValueProto(int64_val=3),
                },
                datetime.utcnow(),
                None,
            )
            for i in range(n)
        ]

    def _create_collection_in_milvus(self, collection_name, repo_config):
        milvus_schema = CollectionSchema(
            fields=[
                FieldSchema(
                    "avg_orders_day", DataType.FLOAT_VECTOR, is_primary=False, dim=5
                ),
                FieldSchema(
                    "name",
                    DataType.VARCHAR,
                    description="string",
                    is_primary=True,
                    max_length=256,
                ),
                FieldSchema("age", DataType.INT64, is_primary=False),
            ]
        )

        with MilvusConnectionManager(repo_config.online_store):
            # Create a collection
            collection = Collection(name=self.collection_to_write, schema=milvus_schema)
            # Drop all indexes if any exists
            collection.drop_index()
            # Create a new index
            index_params = {
                "metric_type": "L2",
                "index_type": "IVF_FLAT",
                "params": {"nlist": 1024},
            }
            collection.create_index("avg_orders_day", index_params)

    def _write_data_to_milvus(self, collection_name, data, repo_config):
        with MilvusConnectionManager(repo_config.online_store):
<<<<<<< HEAD
            collection = Collection(name=self.collection_to_write)
            progress = utility.index_building_progress(collection_name=collection.name)
            assert progress["total_rows"] == total_rows_to_write

    def test_milvus_online_read(self, repo_config, caplog):

        # Generating data to directly load into Milvus
        data_to_load = [
            [i for i in range(10)],
            [i + 2000 for i in range(10)],
            [[random.random() for _ in range(2)] for _ in range(10)],
        ]

        # Creating a common schema for collection to directly add to Milvus
        schema = CollectionSchema(
            [
                FieldSchema("film_id", DataType.INT64, is_primary=True),
                FieldSchema("film_date", DataType.INT64),
                FieldSchema("films", dtype=DataType.FLOAT_VECTOR, dim=2),
            ]
        )

        # Creating an end-to-end example with just using pymilvus to understand how it works
        with MilvusConnectionManager(repo_config.online_store):
            # Create a collection
            collection = Collection(name=self.collection_to_write, schema=schema)
            # Drop all indexes if any exists
            collection.drop_index()
            # Create a new index
            index_param = {"index_type": "FLAT", "metric_type": "L2", "params": {}}
            collection.create_index("films", index_param)
            collection.insert(data_to_load)
            collection.load()

        feast_schema = [
            Field(
                name="film_id",
                dtype=Int64,
                tags={"is_primary": "True", "description": "int64"},
            ),
            Field(
                name="film_date",
                dtype=Int64,
                tags={
                    "is_primary": "False",
                    "description": "Int64",
                },
            ),
            Field(
                name="films",
                dtype=Array(Float32),
                tags={
                    "is_primary": "False",
                    "description": "float32",
                    "dimensions": 2,
                    "index_type": IndexType.hnsw.value,
                },
            ),
        ]

        film_data_with_entity_keys = (
            self.create_n_customer_test_samples_milvus_online_read()
        )
        entity_keys, features, *rest = zip(*film_data_with_entity_keys)
        feature_list = ["film_date", "films", "film_id"]

        result = MilvusOnlineStore().online_read(
            config=repo_config,
            table=FeatureView(
                name=self.collection_to_write, schema=feast_schema, source=SOURCE
            ),
            entity_keys=entity_keys,
            requested_features=feature_list,
        )

        assert result is not None
        assert len(result) == 10
        assert result[0]["film_id"].int64_val == 0
        assert result[0]["film_date"].int64_val == 2000
        assert result[-1]["film_id"].int64_val == 9
        assert result[-1]["film_date"].int64_val == 2009
=======
            rows = MilvusOnlineStore().format_data_for_milvus(data)
            collection_to_load_data = Collection(collection_name)
            collection_to_load_data.insert(rows)
            collection_to_load_data.flush()
>>>>>>> ffc8c83f
<|MERGE_RESOLUTION|>--- conflicted
+++ resolved
@@ -135,7 +135,6 @@
 
         yield
 
-<<<<<<< HEAD
     def create_n_customer_test_samples_milvus_online_read(self, n=10):
         # Utility method to create sample data
         return [
@@ -159,7 +158,7 @@
             for i in range(n)
         ]
 
-    def create_n_customer_test_samples_milvus(self, n=10):
+    def _create_n_customer_test_samples_milvus(self, n=10):
         # Utility method to create sample data
         return [
             (
@@ -180,8 +179,6 @@
             for i in range(n)
         ]
 
-=======
->>>>>>> ffc8c83f
     def test_milvus_update_add_collection(self, repo_config, caplog):
         feast_schema = [
             Field(
@@ -473,27 +470,6 @@
         with MilvusConnectionManager(repo_config.online_store):
             assert not utility.has_collection(self.collection_to_write)
 
-    def _create_n_customer_test_samples_milvus(self, n=10):
-        # Utility method to create sample data
-        return [
-            (
-                EntityKeyProto(
-                    join_keys=["customer"],
-                    entity_values=[ValueProto(string_val=str(i))],
-                ),
-                {
-                    "avg_orders_day": ValueProto(
-                        float_list_val=FloatList(val=[1.0, 2.1, 3.3, 4.0, 5.0])
-                    ),
-                    "name": ValueProto(string_val="John"),
-                    "age": ValueProto(int64_val=3),
-                },
-                datetime.utcnow(),
-                None,
-            )
-            for i in range(n)
-        ]
-
     def _create_collection_in_milvus(self, collection_name, repo_config):
         milvus_schema = CollectionSchema(
             fields=[
@@ -526,10 +502,10 @@
 
     def _write_data_to_milvus(self, collection_name, data, repo_config):
         with MilvusConnectionManager(repo_config.online_store):
-<<<<<<< HEAD
-            collection = Collection(name=self.collection_to_write)
-            progress = utility.index_building_progress(collection_name=collection.name)
-            assert progress["total_rows"] == total_rows_to_write
+            rows = MilvusOnlineStore()._format_data_for_milvus(data)
+            collection_to_load_data = Collection(collection_name)
+            collection_to_load_data.insert(rows)
+            collection_to_load_data.flush()
 
     def test_milvus_online_read(self, repo_config, caplog):
 
@@ -582,7 +558,8 @@
                     "is_primary": "False",
                     "description": "float32",
                     "dimensions": 2,
-                    "index_type": IndexType.hnsw.value,
+                    "index_type": "HNSW",
+                    "index_params": '{ "M": 32, "efConstruction": 256}'
                 },
             ),
         ]
@@ -607,10 +584,4 @@
         assert result[0]["film_id"].int64_val == 0
         assert result[0]["film_date"].int64_val == 2000
         assert result[-1]["film_id"].int64_val == 9
-        assert result[-1]["film_date"].int64_val == 2009
-=======
-            rows = MilvusOnlineStore().format_data_for_milvus(data)
-            collection_to_load_data = Collection(collection_name)
-            collection_to_load_data.insert(rows)
-            collection_to_load_data.flush()
->>>>>>> ffc8c83f
+        assert result[-1]["film_date"].int64_val == 2009