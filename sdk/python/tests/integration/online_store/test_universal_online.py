import datetime
import itertools
import os
import time
import unittest
from datetime import timedelta
from typing import Any, Dict, List, Tuple, Union

import assertpy
import numpy as np
import pandas as pd
import pandas.api.types as ptypes
import pytest
import requests
from botocore.exceptions import BotoCoreError

from feast.entity import Entity
from feast.errors import (
    FeatureNameCollisionError,
    RequestDataNotFoundInEntityRowsException,
)
from feast.feature_service import FeatureService
from feast.feature_view import FeatureView
from feast.field import Field
from feast.infra.utils.postgres.postgres_config import ConnectionType
from feast.online_response import TIMESTAMP_POSTFIX
from feast.types import Float32, Int32, String
from feast.wait import wait_retry_backoff
from tests.integration.feature_repos.repo_configuration import (
    Environment,
    construct_universal_feature_views,
)
<<<<<<< HEAD
from tests.integration.feature_repos.universal.entities import (
    customer,
    driver,
    location,
)
from tests.integration.feature_repos.universal.feature_views import (
    create_driver_hourly_stats_feature_view,
    create_vector_feature_view,
=======
from tests.integration.feature_repos.universal.entities import driver, item
from tests.integration.feature_repos.universal.feature_views import (
    create_driver_hourly_stats_feature_view,
    create_item_embeddings_feature_view,
>>>>>>> 690a6212
    driver_feature_view,
)
from tests.utils.data_source_test_creator import prep_file_source


@pytest.mark.integration
@pytest.mark.universal_online_stores(only=["postgres"])
def test_connection_pool_online_stores(
    environment, universal_data_sources, fake_ingest_data
):
    if os.getenv("FEAST_IS_LOCAL_TEST", "False") == "True":
        return
    fs = environment.feature_store
    fs.config.online_store.conn_type = ConnectionType.pool
    fs.config.online_store.min_conn = 1
    fs.config.online_store.max_conn = 10

    entities, datasets, data_sources = universal_data_sources
    driver_hourly_stats = create_driver_hourly_stats_feature_view(data_sources.driver)
    driver_entity = driver()

    # Register Feature View and Entity
    fs.apply([driver_hourly_stats, driver_entity])

    # directly ingest data into the Online Store
    fs.write_to_online_store("driver_stats", fake_ingest_data)

    # assert the right data is in the Online Store
    df = fs.get_online_features(
        features=[
            "driver_stats:avg_daily_trips",
            "driver_stats:acc_rate",
            "driver_stats:conv_rate",
        ],
        entity_rows=[{"driver_id": 1}],
    ).to_df()
    assertpy.assert_that(df["avg_daily_trips"].iloc[0]).is_equal_to(4)
    assertpy.assert_that(df["acc_rate"].iloc[0]).is_close_to(0.6, 1e-6)
    assertpy.assert_that(df["conv_rate"].iloc[0]).is_close_to(0.5, 1e-6)


@pytest.mark.integration
@pytest.mark.universal_online_stores(only=["redis"])
def test_entity_ttl_online_store(environment, universal_data_sources, fake_ingest_data):
    if os.getenv("FEAST_IS_LOCAL_TEST", "False") == "True":
        return
    fs = environment.feature_store
    # setting ttl setting in online store to 1 second
    fs.config.online_store.key_ttl_seconds = 1
    entities, datasets, data_sources = universal_data_sources
    driver_hourly_stats = create_driver_hourly_stats_feature_view(data_sources.driver)
    driver_entity = driver()

    # Register Feature View and Entity
    fs.apply([driver_hourly_stats, driver_entity])

    # directly ingest data into the Online Store
    fs.write_to_online_store("driver_stats", fake_ingest_data)

    # assert the right data is in the Online Store
    df = fs.get_online_features(
        features=[
            "driver_stats:avg_daily_trips",
            "driver_stats:acc_rate",
            "driver_stats:conv_rate",
        ],
        entity_rows=[{"driver_id": 1}],
    ).to_df()
    assertpy.assert_that(df["avg_daily_trips"].iloc[0]).is_equal_to(4)
    assertpy.assert_that(df["acc_rate"].iloc[0]).is_close_to(0.6, 1e-6)
    assertpy.assert_that(df["conv_rate"].iloc[0]).is_close_to(0.5, 1e-6)

    # simulate time passing for testing ttl
    time.sleep(1)

    # retrieve the same entity again
    df = fs.get_online_features(
        features=[
            "driver_stats:avg_daily_trips",
            "driver_stats:acc_rate",
            "driver_stats:conv_rate",
        ],
        entity_rows=[{"driver_id": 1}],
    ).to_df()
    # assert that the entity features expired in the online store
    assertpy.assert_that(df["avg_daily_trips"].iloc[0]).is_none()
    assertpy.assert_that(df["acc_rate"].iloc[0]).is_none()
    assertpy.assert_that(df["conv_rate"].iloc[0]).is_none()


# TODO: make this work with all universal (all online store types)
@pytest.mark.integration
@pytest.mark.universal_online_stores(only=["redis"])
def test_write_to_online_store_event_check(environment):
    if os.getenv("FEAST_IS_LOCAL_TEST", "False") == "True":
        return
    fs = environment.feature_store

    # write same data points 3 with different timestamps
    now = pd.Timestamp(datetime.datetime.utcnow()).round("ms")
    hour_ago = pd.Timestamp(datetime.datetime.utcnow() - timedelta(hours=1)).round("ms")
    latest = pd.Timestamp(datetime.datetime.utcnow() + timedelta(seconds=1)).round("ms")

    data = {
        "id": [123, 567, 890],
        "string_col": ["OLD_FEATURE", "LATEST_VALUE2", "LATEST_VALUE3"],
        "ts_1": [hour_ago, now, now],
    }
    dataframe_source = pd.DataFrame(data)
    with prep_file_source(df=dataframe_source, timestamp_field="ts_1") as file_source:
        e = Entity(name="id")

        # Create Feature View
        fv1 = FeatureView(
            name="feature_view_123",
            schema=[Field(name="string_col", dtype=String)],
            entities=[e],
            source=file_source,
            ttl=timedelta(minutes=5),
        )
        # Register Feature View and Entity
        fs.apply([fv1, e])

        #  data to ingest into Online Store (recent)
        data = {
            "id": [123],
            "string_col": ["hi_123"],
            "ts_1": [now],
        }
        df_data = pd.DataFrame(data)

        # directly ingest data into the Online Store
        fs.write_to_online_store("feature_view_123", df_data)

        df = fs.get_online_features(
            features=["feature_view_123:string_col"], entity_rows=[{"id": 123}]
        ).to_df()
        assert df["string_col"].iloc[0] == "hi_123"

        # data to ingest into Online Store (1 hour delayed data)
        # should now overwrite features for id=123 because it's less recent data
        data = {
            "id": [123, 567, 890],
            "string_col": ["bye_321", "hello_123", "greetings_321"],
            "ts_1": [hour_ago, hour_ago, hour_ago],
        }
        df_data = pd.DataFrame(data)

        # directly ingest data into the Online Store
        fs.write_to_online_store("feature_view_123", df_data)

        df = fs.get_online_features(
            features=["feature_view_123:string_col"],
            entity_rows=[{"id": 123}, {"id": 567}, {"id": 890}],
        ).to_df()
        assert df["string_col"].iloc[0] == "hi_123"
        assert df["string_col"].iloc[1] == "hello_123"
        assert df["string_col"].iloc[2] == "greetings_321"

        # should overwrite string_col for id=123 because it's most recent based on event_timestamp
        data = {
            "id": [123],
            "string_col": ["LATEST_VALUE"],
            "ts_1": [latest],
        }
        df_data = pd.DataFrame(data)

        fs.write_to_online_store("feature_view_123", df_data)

        df = fs.get_online_features(
            features=["feature_view_123:string_col"],
            entity_rows=[{"id": 123}, {"id": 567}, {"id": 890}],
        ).to_df()
        assert df["string_col"].iloc[0] == "LATEST_VALUE"
        assert df["string_col"].iloc[1] == "hello_123"
        assert df["string_col"].iloc[2] == "greetings_321"

        # writes to online store via datasource (dataframe_source) materialization
        fs.materialize(
            start_date=datetime.datetime.now() - timedelta(hours=12),
            end_date=datetime.datetime.utcnow(),
        )

        df = fs.get_online_features(
            features=["feature_view_123:string_col"],
            entity_rows=[{"id": 123}, {"id": 567}, {"id": 890}],
        ).to_df()
        assert df["string_col"].iloc[0] == "LATEST_VALUE"
        assert df["string_col"].iloc[1] == "LATEST_VALUE2"
        assert df["string_col"].iloc[2] == "LATEST_VALUE3"


@pytest.mark.integration
@pytest.mark.universal_online_stores
def test_write_to_online_store(environment, universal_data_sources):
    fs = environment.feature_store
    entities, datasets, data_sources = universal_data_sources
    driver_hourly_stats = create_driver_hourly_stats_feature_view(data_sources.driver)
    driver_entity = driver()

    # Register Feature View and Entity
    fs.apply([driver_hourly_stats, driver_entity])

    # fake data to ingest into Online Store
    data = {
        "driver_id": [123],
        "conv_rate": [0.85],
        "acc_rate": [0.91],
        "avg_daily_trips": [14],
        "event_timestamp": [pd.Timestamp(datetime.datetime.utcnow()).round("ms")],
        "created": [pd.Timestamp(datetime.datetime.utcnow()).round("ms")],
    }
    df_data = pd.DataFrame(data)

    # directly ingest data into the Online Store
    fs.write_to_online_store("driver_stats", df_data)

    # assert the right data is in the Online Store
    df = fs.get_online_features(
        features=[
            "driver_stats:avg_daily_trips",
            "driver_stats:acc_rate",
            "driver_stats:conv_rate",
        ],
        entity_rows=[{"driver_id": 123}],
    ).to_df()
    assertpy.assert_that(df["avg_daily_trips"].iloc[0]).is_equal_to(14)
    assertpy.assert_that(df["acc_rate"].iloc[0]).is_close_to(0.91, 1e-6)
    assertpy.assert_that(df["conv_rate"].iloc[0]).is_close_to(0.85, 1e-6)


def _get_online_features_dict_remotely(
    endpoint: str,
    features: Union[List[str], FeatureService],
    entity_rows: List[Dict[str, Any]],
    full_feature_names: bool = False,
) -> Dict[str, List[Any]]:
    """Sends the online feature request to a remote feature server (through endpoint) and returns the feature dict.

    The output should be identical to:

    fs.get_online_features(features=features, entity_rows=entity_rows, full_feature_names=full_feature_names).to_dict()

    This makes it easy to test the remote feature server by comparing the output to the local method.

    """
    request = {
        # Convert list of dicts (entity_rows) into dict of lists (entities) for json request
        "entities": {key: [row[key] for row in entity_rows] for key in entity_rows[0]},
        "full_feature_names": full_feature_names,
    }
    # Either set features of feature_service depending on the parameter
    if isinstance(features, list):
        request["features"] = features
    else:
        request["feature_service"] = features.name
    for _ in range(25):
        # Send the request to the remote feature server and get the response in JSON format
        response = requests.post(
            f"{endpoint}/get-online-features", json=request, timeout=30
        ).json()
        # Retry if the response is internal server error, which can happen when lambda is being restarted
        if response.get("message") != "Internal Server Error":
            break
        # Sleep between retries to give the server some time to start
        time.sleep(15)
    else:
        raise Exception("Failed to get online features from remote feature server")
    if "metadata" not in response:
        raise Exception(
            f"Failed to get online features from remote feature server {response}"
        )
    keys = response["metadata"]["feature_names"]
    # Get rid of unnecessary structure in the response, leaving list of dicts
    values = [row["values"] for row in response["results"]]
    # Convert list of dicts (response) into dict of lists which is the format of the return value
    return {key: feature_vector for key, feature_vector in zip(keys, values)}


def get_online_features_dict(
    environment: Environment,
    endpoint: str,
    features: Union[List[str], FeatureService],
    entity_rows: List[Dict[str, Any]],
    full_feature_names: bool = False,
) -> Dict[str, List[Any]]:
    """Get the online feature values from both SDK and remote feature servers, assert equality and return values.

    Always use this method instead of fs.get_online_features(...) in this test file.

    """
    online_features = environment.feature_store.get_online_features(
        features=features,
        entity_rows=entity_rows,
        full_feature_names=full_feature_names,
    )
    assertpy.assert_that(online_features).is_not_none()
    dict1 = online_features.to_dict()

    # If endpoint is None, it means that a local / remote feature server aren't configured
    if endpoint is not None:
        dict2 = _get_online_features_dict_remotely(
            endpoint=endpoint,
            features=features,
            entity_rows=entity_rows,
            full_feature_names=full_feature_names,
        )

        # Make sure that the two dicts are equal
        assertpy.assert_that(dict1).is_equal_to(dict2)
    elif environment.python_feature_server:
        raise ValueError(
            "feature_store.get_feature_server_endpoint() is None while python feature server is enabled"
        )
    return dict1


@pytest.mark.integration
def test_online_retrieval_with_shared_batch_source(environment, universal_data_sources):
    # Addresses https://github.com/feast-dev/feast/issues/2576

    fs = environment.feature_store

    entities, datasets, data_sources = universal_data_sources
    driver_entity = driver()
    driver_stats_v1 = FeatureView(
        name="driver_stats_v1",
        entities=[driver_entity],
        schema=[Field(name="avg_daily_trips", dtype=Int32)],
        source=data_sources.driver,
    )
    driver_stats_v2 = FeatureView(
        name="driver_stats_v2",
        entities=[driver_entity],
        schema=[
            Field(name="avg_daily_trips", dtype=Int32),
            Field(name="conv_rate", dtype=Float32),
        ],
        source=data_sources.driver,
    )

    fs.apply([driver_entity, driver_stats_v1, driver_stats_v2])

    data = pd.DataFrame(
        {
            "driver_id": [1, 2],
            "avg_daily_trips": [4, 5],
            "conv_rate": [0.5, 0.3],
            "event_timestamp": [
                pd.to_datetime(1646263500, utc=True, unit="s"),
                pd.to_datetime(1646263600, utc=True, unit="s"),
            ],
            "created": [
                pd.to_datetime(1646263500, unit="s"),
                pd.to_datetime(1646263600, unit="s"),
            ],
        }
    )
    fs.write_to_online_store("driver_stats_v1", data.drop("conv_rate", axis=1))
    fs.write_to_online_store("driver_stats_v2", data)

    with pytest.raises(KeyError):
        fs.get_online_features(
            features=[
                # `driver_stats_v1` does not have `conv_rate`
                "driver_stats_v1:conv_rate",
            ],
            entity_rows=[{"driver_id": 1}, {"driver_id": 2}],
        )


@pytest.mark.integration
@pytest.mark.universal_online_stores
@pytest.mark.parametrize("full_feature_names", [True, False], ids=lambda v: str(v))
def test_online_retrieval_with_event_timestamps(
    environment, universal_data_sources, full_feature_names
):
    fs = environment.feature_store
    entities, datasets, data_sources = universal_data_sources
    feature_views = construct_universal_feature_views(data_sources)

    fs.apply([driver(), feature_views.driver, feature_views.global_fv])

    # fake data to ingest into Online Store
    data = {
        "driver_id": [1, 2],
        "conv_rate": [0.5, 0.3],
        "acc_rate": [0.6, 0.4],
        "avg_daily_trips": [4, 5],
        "event_timestamp": [
            pd.to_datetime(1646263500, utc=True, unit="s"),
            pd.to_datetime(1646263600, utc=True, unit="s"),
        ],
        "created": [
            pd.to_datetime(1646263500, unit="s"),
            pd.to_datetime(1646263600, unit="s"),
        ],
    }
    df_ingest = pd.DataFrame(data)

    # directly ingest data into the Online Store
    fs.write_to_online_store("driver_stats", df_ingest)

    response = fs.get_online_features(
        features=[
            "driver_stats:avg_daily_trips",
            "driver_stats:acc_rate",
            "driver_stats:conv_rate",
        ],
        entity_rows=[{"driver_id": 1}, {"driver_id": 2}],
    )
    df = response.to_df(True)
    assertpy.assert_that(len(df)).is_equal_to(2)
    assertpy.assert_that(df["driver_id"].iloc[0]).is_equal_to(1)
    assertpy.assert_that(df["driver_id"].iloc[1]).is_equal_to(2)
    assertpy.assert_that(df["avg_daily_trips" + TIMESTAMP_POSTFIX].iloc[0]).is_equal_to(
        1646263500
    )
    assertpy.assert_that(df["avg_daily_trips" + TIMESTAMP_POSTFIX].iloc[1]).is_equal_to(
        1646263600
    )
    assertpy.assert_that(df["acc_rate" + TIMESTAMP_POSTFIX].iloc[0]).is_equal_to(
        1646263500
    )
    assertpy.assert_that(df["acc_rate" + TIMESTAMP_POSTFIX].iloc[1]).is_equal_to(
        1646263600
    )
    assertpy.assert_that(df["conv_rate" + TIMESTAMP_POSTFIX].iloc[0]).is_equal_to(
        1646263500
    )
    assertpy.assert_that(df["conv_rate" + TIMESTAMP_POSTFIX].iloc[1]).is_equal_to(
        1646263600
    )


@pytest.mark.integration
@pytest.mark.universal_online_stores
@pytest.mark.goserver
@pytest.mark.parametrize("full_feature_names", [True, False], ids=lambda v: str(v))
def test_online_retrieval(
    environment, universal_data_sources, feature_server_endpoint, full_feature_names
):
    fs = environment.feature_store
    entities, datasets, data_sources = universal_data_sources
    feature_views = construct_universal_feature_views(data_sources)

    feature_service = FeatureService(
        "convrate_plus100",
        features=[
            feature_views.driver[["conv_rate"]],
            feature_views.driver_odfv,
            feature_views.customer[["current_balance"]],
            feature_views.pushed_locations,
        ],
    )
    feature_service_entity_mapping = FeatureService(
        name="entity_mapping",
        features=[
            feature_views.location.with_name("origin").with_join_key_map(
                {"location_id": "origin_id"}
            ),
            feature_views.location.with_name("destination").with_join_key_map(
                {"location_id": "destination_id"}
            ),
        ],
    )

    feast_objects = []
    feast_objects.extend(feature_views.values())
    feast_objects.extend(
        [
            driver(),
            customer(),
            location(),
            feature_service,
            feature_service_entity_mapping,
        ]
    )
    fs.apply(feast_objects)
    fs.materialize(
        environment.start_date - timedelta(days=1),
        environment.end_date + timedelta(days=1),
    )

    entity_sample = datasets.orders_df.sample(10)[
        ["customer_id", "driver_id", "order_id", "origin_id", "event_timestamp"]
    ]
    orders_df = datasets.orders_df[
        (
            datasets.orders_df["customer_id"].isin(entity_sample["customer_id"])
            & datasets.orders_df["driver_id"].isin(entity_sample["driver_id"])
        )
    ]

    sample_drivers = entity_sample["driver_id"]
    drivers_df = datasets.driver_df[
        datasets.driver_df["driver_id"].isin(sample_drivers)
    ]

    sample_customers = entity_sample["customer_id"]
    customers_df = datasets.customer_df[
        datasets.customer_df["customer_id"].isin(sample_customers)
    ]

    sample_origins = entity_sample["origin_id"]

    location_pairs = np.array(list(itertools.permutations(entities.location_vals, 2)))
    sample_location_pairs = location_pairs[
        np.random.choice(len(location_pairs), 10)
    ].T.tolist()
    origins_df = datasets.location_df[
        datasets.location_df["location_id"].isin(sample_location_pairs[0])
    ]
    destinations_df = datasets.location_df[
        datasets.location_df["location_id"].isin(sample_location_pairs[1])
    ]

    global_df = datasets.global_df
    location_df = datasets.location_df

    entity_rows = [
        {"driver_id": d, "customer_id": c, "location_id": o, "val_to_add": 50}
        for (d, c, o) in zip(sample_drivers, sample_customers, sample_origins)
    ]

    feature_refs = [
        "driver_stats:conv_rate",
        "driver_stats:avg_daily_trips",
        "customer_profile:current_balance",
        "customer_profile:avg_passenger_count",
        "customer_profile:lifetime_trip_count",
        "conv_rate_plus_100:conv_rate_plus_100",
        "conv_rate_plus_100:conv_rate_plus_val_to_add",
        "order:order_is_success",
        "global_stats:num_rides",
        "global_stats:avg_ride_length",
        "pushable_location_stats:temperature",
    ]
    unprefixed_feature_refs = [f.rsplit(":", 1)[-1] for f in feature_refs if ":" in f]
    # Remove the on demand feature view output features, since they're not present in the source dataframe
    unprefixed_feature_refs.remove("conv_rate_plus_100")
    unprefixed_feature_refs.remove("conv_rate_plus_val_to_add")

    online_features_dict = get_online_features_dict(
        environment=environment,
        endpoint=feature_server_endpoint,
        features=feature_refs,
        entity_rows=entity_rows,
        full_feature_names=full_feature_names,
    )

    # Test that the on demand feature views compute properly even if the dependent conv_rate
    # feature isn't requested.
    online_features_no_conv_rate = get_online_features_dict(
        environment=environment,
        endpoint=feature_server_endpoint,
        features=[ref for ref in feature_refs if ref != "driver_stats:conv_rate"],
        entity_rows=entity_rows,
        full_feature_names=full_feature_names,
    )

    assert online_features_no_conv_rate is not None

    keys = set(online_features_dict.keys())
    expected_keys = set(
        f.replace(":", "__") if full_feature_names else f.split(":")[-1]
        for f in feature_refs
    ) | {"customer_id", "driver_id", "location_id"}
    assert (
        keys == expected_keys
    ), f"Response keys are different from expected: {keys - expected_keys} (extra) and {expected_keys - keys} (missing)"

    tc = unittest.TestCase()
    for i, entity_row in enumerate(entity_rows):
        df_features = get_latest_feature_values_from_dataframes(
            driver_df=drivers_df,
            customer_df=customers_df,
            orders_df=orders_df,
            global_df=global_df,
            entity_row=entity_row,
            location_df=location_df,
        )

        assert df_features["customer_id"] == online_features_dict["customer_id"][i]
        assert df_features["driver_id"] == online_features_dict["driver_id"][i]
        tc.assertAlmostEqual(
            online_features_dict[
                response_feature_name(
                    "conv_rate_plus_100", feature_refs, full_feature_names
                )
            ][i],
            df_features["conv_rate"] + 100,
            delta=0.0001,
        )
        tc.assertAlmostEqual(
            online_features_dict[
                response_feature_name(
                    "conv_rate_plus_val_to_add", feature_refs, full_feature_names
                )
            ][i],
            df_features["conv_rate"] + df_features["val_to_add"],
            delta=0.0001,
        )
        for unprefixed_feature_ref in unprefixed_feature_refs:
            tc.assertAlmostEqual(
                df_features[unprefixed_feature_ref],
                online_features_dict[
                    response_feature_name(
                        unprefixed_feature_ref, feature_refs, full_feature_names
                    )
                ][i],
                delta=0.0001,
            )

    # Check what happens for missing values
    missing_responses_dict = get_online_features_dict(
        environment=environment,
        endpoint=feature_server_endpoint,
        features=feature_refs,
        entity_rows=[
            {"driver_id": 0, "customer_id": 0, "location_id": 0, "val_to_add": 100}
        ],
        full_feature_names=full_feature_names,
    )
    assert missing_responses_dict is not None
    for unprefixed_feature_ref in unprefixed_feature_refs:
        if unprefixed_feature_ref not in {"num_rides", "avg_ride_length"}:
            tc.assertIsNone(
                missing_responses_dict[
                    response_feature_name(
                        unprefixed_feature_ref, feature_refs, full_feature_names
                    )
                ][0]
            )

    # Check what happens for missing request data
    with pytest.raises(RequestDataNotFoundInEntityRowsException):
        get_online_features_dict(
            environment=environment,
            endpoint=feature_server_endpoint,
            features=feature_refs,
            entity_rows=[{"driver_id": 0, "customer_id": 0, "location_id": 0}],
            full_feature_names=full_feature_names,
        )

    assert_feature_service_correctness(
        environment,
        feature_server_endpoint,
        feature_service,
        entity_rows,
        full_feature_names,
        drivers_df,
        customers_df,
        orders_df,
        global_df,
        location_df,
    )

    entity_rows = [
        {"origin_id": origin, "destination_id": destination}
        for (_driver, _customer, origin, destination) in zip(
            sample_drivers, sample_customers, *sample_location_pairs
        )
    ]
    assert_feature_service_entity_mapping_correctness(
        environment,
        feature_server_endpoint,
        feature_service_entity_mapping,
        entity_rows,
        full_feature_names,
        origins_df,
        destinations_df,
    )


@pytest.mark.integration
@pytest.mark.universal_online_stores(only=["redis"])
def test_online_store_cleanup(environment, universal_data_sources):
    """
    Some online store implementations (like Redis) keep features from different features views
    but with common entities together.
    This might end up with deletion of all features attached to the entity,
    when only one feature view was deletion target (see https://github.com/feast-dev/feast/issues/2150).

    Plan:
        1. Register two feature views with common entity "driver"
        2. Materialize data
        3. Check if features are available (via online retrieval)
        4. Delete one feature view
        5. Check that features for other are still available
        6. Delete another feature view (and create again)
        7. Verify that features for both feature view were deleted
    """
    fs = environment.feature_store
    entities, datasets, data_sources = universal_data_sources
    driver_stats_fv = construct_universal_feature_views(data_sources).driver

    driver_entities = entities.driver_vals
    df = pd.DataFrame(
        {
            "ts_1": [environment.end_date] * len(driver_entities),
            "created_ts": [environment.end_date] * len(driver_entities),
            "driver_id": driver_entities,
            "value": np.random.random(size=len(driver_entities)),
        }
    )

    ds = environment.data_source_creator.create_data_source(
        df, destination_name="simple_driver_dataset"
    )

    simple_driver_fv = driver_feature_view(
        data_source=ds, name="test_universal_online_simple_driver"
    )

    fs.apply([driver(), simple_driver_fv, driver_stats_fv])

    fs.materialize(
        environment.start_date - timedelta(days=1),
        environment.end_date + timedelta(days=1),
    )
    expected_values = df.sort_values(by="driver_id")

    features = [f"{simple_driver_fv.name}:value"]
    entity_rows = [{"driver_id": driver_id} for driver_id in sorted(driver_entities)]

    online_features = fs.get_online_features(
        features=features, entity_rows=entity_rows
    ).to_dict()
    assert np.allclose(expected_values["value"], online_features["value"])

    fs.apply(
        objects=[simple_driver_fv], objects_to_delete=[driver_stats_fv], partial=False
    )

    online_features = fs.get_online_features(
        features=features, entity_rows=entity_rows
    ).to_dict()
    assert np.allclose(expected_values["value"], online_features["value"])

    fs.apply(objects=[], objects_to_delete=[simple_driver_fv], partial=False)

    def eventually_apply() -> Tuple[None, bool]:
        try:
            fs.apply([simple_driver_fv])
        except BotoCoreError:
            return None, False

        return None, True

    # Online store backend might have eventual consistency in schema update
    # So recreating table that was just deleted might need some retries
    wait_retry_backoff(eventually_apply, timeout_secs=60)

    online_features = fs.get_online_features(
        features=features, entity_rows=entity_rows
    ).to_dict()
    assert all(v is None for v in online_features["value"])


@pytest.mark.integration
@pytest.mark.universal_online_stores
def test_online_retrieval_success(feature_store_for_online_retrieval):
    """
    Tests that online retrieval executes successfully (i.e. without errors).

    Does not test for correctness of the results of online retrieval.
    """
    fs, feature_refs, entity_rows = feature_store_for_online_retrieval
    fs.get_online_features(
        features=feature_refs,
        entity_rows=entity_rows,
    )


@pytest.mark.integration
@pytest.mark.universal_online_stores(only=["milvus"])
def test_write_vectors_to_online_store(environment, universal_data_sources):
    fs = environment.feature_store
    entities, datasets, data_sources = universal_data_sources
    driver_daily_stats = create_vector_feature_view(data_sources.customer)
    driver_entity = driver()

    # Register Feature View and Entity
    fs.apply([driver_daily_stats, driver_entity])

    # fake data to ingest into Online Store
    data = {
        "driver_id": [123],
        "profile_embedding": [np.random.default_rng().uniform(-100, 100, 50)],
        "lifetime_trip_count": [85],
        "event_timestamp": [pd.Timestamp(datetime.datetime.utcnow()).round("ms")],
        "created": [pd.Timestamp(datetime.datetime.utcnow()).round("ms")],
    }
    df_data = pd.DataFrame(data)

    # directly ingest data into the Online Store
    fs.write_to_online_store("driver_profile", df_data)

    # assert the right data is in the Online Store
    df = fs.get_online_features(
        features=[
            "driver_profile:profile_embedding",
            "driver_profile:lifetime_trip_count",
        ],
        entity_rows=[{"driver_id": 123}],
    ).to_df()

    assert ptypes.is_array_like(df["profile_embedding"])
    assertpy.assert_that(df["profile_embedding"].iloc[0]).is_length(50)
    assertpy.assert_that(df["lifetime_trip_count"].iloc[0]).is_equal_to(85)


def response_feature_name(
    feature: str, feature_refs: List[str], full_feature_names: bool
) -> str:
    if not full_feature_names:
        return feature

    for feature_ref in feature_refs:
        if feature_ref.endswith(feature):
            return feature_ref.replace(":", "__")

    return feature


def get_latest_row(entity_row, df, join_key, entity_key):
    rows = df[df[join_key] == entity_row[entity_key]]
    return rows.loc[rows["event_timestamp"].idxmax()].to_dict()


def get_latest_feature_values_from_dataframes(
    driver_df,
    customer_df,
    orders_df,
    entity_row,
    global_df=None,
    location_df=None,
    origin_df=None,
    destination_df=None,
):
    latest_driver_row = get_latest_row(entity_row, driver_df, "driver_id", "driver_id")
    latest_customer_row = get_latest_row(
        entity_row, customer_df, "customer_id", "customer_id"
    )
    latest_location_row = get_latest_row(
        entity_row,
        location_df,
        "location_id",
        "location_id",
    )

    # Since the event timestamp columns may contain timestamps of different timezones,
    # we must first convert the timestamps to UTC before we can compare them.
    order_rows = orders_df[
        (orders_df["driver_id"] == entity_row["driver_id"])
        & (orders_df["customer_id"] == entity_row["customer_id"])
    ]
    timestamps = order_rows[["event_timestamp"]]
    timestamps["event_timestamp"] = pd.to_datetime(
        timestamps["event_timestamp"], utc=True
    )
    max_index = timestamps["event_timestamp"].idxmax()
    latest_orders_row = order_rows.loc[max_index]

    if global_df is not None:
        latest_global_row = global_df.loc[
            global_df["event_timestamp"].idxmax()
        ].to_dict()
    if origin_df is not None:
        latest_location_aliased_row = get_latest_feature_values_for_location_df(
            entity_row, origin_df, destination_df
        )

    request_data_features = entity_row.copy()
    request_data_features.pop("driver_id")
    request_data_features.pop("customer_id")
    if global_df is not None:
        return {
            **latest_customer_row,
            **latest_driver_row,
            **latest_orders_row,
            **latest_global_row,
            **latest_location_row,
            **request_data_features,
        }
    if origin_df is not None:
        request_data_features.pop("origin_id")
        request_data_features.pop("destination_id")
        return {
            **latest_customer_row,
            **latest_driver_row,
            **latest_orders_row,
            **latest_location_row,
            **latest_location_aliased_row,
            **request_data_features,
        }
    return {
        **latest_customer_row,
        **latest_driver_row,
        **latest_orders_row,
        **latest_location_row,
        **request_data_features,
    }


def get_latest_feature_values_for_location_df(entity_row, origin_df, destination_df):
    latest_origin_row = get_latest_row(
        entity_row, origin_df, "location_id", "origin_id"
    )
    latest_destination_row = get_latest_row(
        entity_row, destination_df, "location_id", "destination_id"
    )
    # Need full feature names for shadow entities
    latest_origin_row["origin__temperature"] = latest_origin_row.pop("temperature")
    latest_destination_row["destination__temperature"] = latest_destination_row.pop(
        "temperature"
    )

    return {
        **latest_origin_row,
        **latest_destination_row,
    }


def get_latest_feature_values_from_location_df(entity_row, location_df):
    return get_latest_row(entity_row, location_df, "location_id", "location_id")


def assert_feature_service_correctness(
    environment,
    endpoint,
    feature_service,
    entity_rows,
    full_feature_names,
    drivers_df,
    customers_df,
    orders_df,
    global_df,
    location_df,
):
    feature_service_online_features_dict = get_online_features_dict(
        environment=environment,
        endpoint=endpoint,
        features=feature_service,
        entity_rows=entity_rows,
        full_feature_names=full_feature_names,
    )
    feature_service_keys = feature_service_online_features_dict.keys()
    expected_feature_refs = [
        f"{projection.name_to_use()}__{feature.name}"
        if full_feature_names
        else feature.name
        for projection in feature_service.feature_view_projections
        for feature in projection.features
    ]
    assert set(feature_service_keys) == set(expected_feature_refs) | {
        "customer_id",
        "driver_id",
        "location_id",
    }

    tc = unittest.TestCase()
    for i, entity_row in enumerate(entity_rows):
        df_features = get_latest_feature_values_from_dataframes(
            driver_df=drivers_df,
            customer_df=customers_df,
            orders_df=orders_df,
            global_df=global_df,
            entity_row=entity_row,
            location_df=location_df,
        )
        tc.assertAlmostEqual(
            feature_service_online_features_dict[
                response_feature_name(
                    "conv_rate_plus_100", expected_feature_refs, full_feature_names
                )
            ][i],
            df_features["conv_rate"] + 100,
            delta=0.0001,
        )


def assert_feature_service_entity_mapping_correctness(
    environment,
    endpoint,
    feature_service,
    entity_rows,
    full_feature_names,
    origins_df,
    destinations_df,
):
    if full_feature_names:
        feature_service_online_features_dict = get_online_features_dict(
            environment=environment,
            endpoint=endpoint,
            features=feature_service,
            entity_rows=entity_rows,
            full_feature_names=full_feature_names,
        )
        feature_service_keys = feature_service_online_features_dict.keys()

        expected_features = [
            f"{projection.name_to_use()}__{feature.name}"
            if full_feature_names
            else feature.name
            for projection in feature_service.feature_view_projections
            for feature in projection.features
        ]
        assert set(feature_service_keys) == set(expected_features) | {
            "destination_id",
            "origin_id",
        }

        for i, entity_row in enumerate(entity_rows):
            df_features = get_latest_feature_values_for_location_df(
                origin_df=origins_df,
                destination_df=destinations_df,
                entity_row=entity_row,
            )
            for feature_name in ["origin__temperature", "destination__temperature"]:
                assert (
                    feature_service_online_features_dict[feature_name][i]
                    == df_features[feature_name]
                )
    else:
        # using 2 of the same FeatureView without full_feature_names=True will result in collision
        with pytest.raises(FeatureNameCollisionError):
            get_online_features_dict(
                environment=environment,
                endpoint=endpoint,
                features=feature_service,
                entity_rows=entity_rows,
                full_feature_names=full_feature_names,
            )


@pytest.mark.integration
@pytest.mark.universal_online_stores(only=["pgvector"])
def test_retrieve_online_documents(environment, fake_document_data):
    fs = environment.feature_store
    df, data_source = fake_document_data
    item_embeddings_feature_view = create_item_embeddings_feature_view(data_source)
    fs.apply([item_embeddings_feature_view, item()])
    fs.write_to_online_store("item_embeddings", df)

    documents = fs.retrieve_online_documents(
        feature="item_embeddings:embedding_float", query=[1.0, 2.0], top_k=2
    ).to_dict()
    assert len(documents["embedding_float"]) == 2<|MERGE_RESOLUTION|>--- conflicted
+++ resolved
@@ -30,21 +30,16 @@
     Environment,
     construct_universal_feature_views,
 )
-<<<<<<< HEAD
 from tests.integration.feature_repos.universal.entities import (
     customer,
     driver,
     location,
+    item,
 )
 from tests.integration.feature_repos.universal.feature_views import (
     create_driver_hourly_stats_feature_view,
     create_vector_feature_view,
-=======
-from tests.integration.feature_repos.universal.entities import driver, item
-from tests.integration.feature_repos.universal.feature_views import (
-    create_driver_hourly_stats_feature_view,
     create_item_embeddings_feature_view,
->>>>>>> 690a6212
     driver_feature_view,
 )
 from tests.utils.data_source_test_creator import prep_file_source
