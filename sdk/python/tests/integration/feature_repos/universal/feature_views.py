from datetime import timedelta
from typing import Dict, List, Optional, Union

import numpy as np
import pandas as pd
from ibis.expr.types.relations import Table

from feast import (
    BatchFeatureView,
    Feature,
    FeatureView,
    Field,
    OnDemandFeatureView,
    PushSource,
    StreamFeatureView,
)
from feast.data_source import DataSource, RequestSource
from feast.feature_view_projection import FeatureViewProjection
from feast.on_demand_feature_view import PandasTransformation, SubstraitTransformation
from feast.types import Array, FeastType, Float32, Float64, Int32, Int64, String
from tests.integration.feature_repos.universal.entities import (
    customer,
    driver,
    item,
    location,
)

TAGS = {"release": "production"}


def driver_feature_view(
    data_source: DataSource,
    name="test_correctness",
    infer_entities: bool = False,
    infer_features: bool = False,
    dtype: FeastType = Float32,
    entity_type: FeastType = Int64,
) -> FeatureView:
    d = driver()
    return FeatureView(
        name=name,
        entities=[d],
        schema=([] if infer_entities else [Field(name=d.join_key, dtype=entity_type)])
        + ([] if infer_features else [Field(name="value", dtype=dtype)]),
        ttl=timedelta(days=5),
        source=data_source,
    )


def conv_rate_plus_100(features_df: pd.DataFrame) -> pd.DataFrame:
    df = pd.DataFrame()
    df["conv_rate_plus_100"] = features_df["conv_rate"] + 100
    df["conv_rate_plus_val_to_add"] = (
        features_df["conv_rate"] + features_df["val_to_add"]
    )
    df["conv_rate_plus_100_rounded"] = (
        df["conv_rate_plus_100"].astype("float").round().astype(pd.Int32Dtype())
    )
    return df


def conv_rate_plus_100_ibis(features_table: Table) -> Table:
    return features_table.mutate(
        conv_rate_plus_100=features_table["conv_rate"] + 100,
        conv_rate_plus_val_to_add=features_table["conv_rate"]
        + features_table["val_to_add"],
        conv_rate_plus_100_rounded=(features_table["conv_rate"] + 100)
        .round(digits=0)
        .cast("int32"),
    )


def conv_rate_plus_100_feature_view(
    sources: List[Union[FeatureView, RequestSource, FeatureViewProjection]],
    infer_features: bool = False,
    features: Optional[List[Field]] = None,
    use_substrait_odfv: bool = False,
) -> OnDemandFeatureView:
    # Test that positional arguments and Features still work for ODFVs.
    _features = features or [
        Field(name="conv_rate_plus_100", dtype=Float64),
        Field(name="conv_rate_plus_val_to_add", dtype=Float64),
        Field(name="conv_rate_plus_100_rounded", dtype=Int32),
    ]
    return OnDemandFeatureView(
        name=conv_rate_plus_100.__name__,
        schema=[] if infer_features else _features,
        sources=sources,
        feature_transformation=(
            PandasTransformation(
                udf=conv_rate_plus_100,  # type: ignore
                udf_string="raw udf source",
            )
            if not use_substrait_odfv
            else SubstraitTransformation.from_ibis(conv_rate_plus_100_ibis, sources)
        ),
        mode="pandas" if not use_substrait_odfv else "substrait",
    )


def similarity(features_df: pd.DataFrame) -> pd.DataFrame:
    if features_df.size == 0:
        # give hint to Feast about return type
        df = pd.DataFrame({"cos_double": [0.0]})
        df["cos_float"] = df["cos_double"].astype(np.float32)
        return df
    vectors_a = features_df["embedding_double"].apply(np.array)
    vectors_b = features_df["vector_double"].apply(np.array)
    dot_products = vectors_a.mul(vectors_b).apply(sum)
    norms_q = vectors_a.apply(np.linalg.norm)
    norms_doc = vectors_b.apply(np.linalg.norm)
    df = pd.DataFrame()
    df["cos_double"] = dot_products / (norms_q * norms_doc)
    df["cos_float"] = df["cos_double"].astype(np.float32)
    return df


def similarity_feature_view(
    sources: Dict[str, Union[RequestSource, FeatureView]],
    infer_features: bool = False,
    features: Optional[List[Feature]] = None,
) -> OnDemandFeatureView:
    _fields = [
        Field(name="cos_double", dtype=Float64),
        Field(name="cos_float", dtype=Float32),
    ]
    if features is not None:
        _fields = [Field.from_feature(feature) for feature in features]

    return OnDemandFeatureView(
        name=similarity.__name__,
        sources=sources,  # type: ignore
        schema=[] if infer_features else _fields,
        feature_transformation=PandasTransformation(
            udf=similarity,  # type: ignore
            udf_string="similarity raw udf",
        ),
    )


def create_conv_rate_request_source():
    return RequestSource(
        name="conv_rate_input",
        schema=[Field(name="val_to_add", dtype=Int32)],
    )


def create_similarity_request_source():
    return RequestSource(
        name="similarity_input",
        schema=[
            Field(name="vector_double", dtype=Array(Float64)),
            Field(name="vector_float", dtype=Array(Float32)),
        ],
    )


def create_item_embeddings_feature_view(source, infer_features: bool = False):
    item_embeddings_feature_view = FeatureView(
        name="item_embeddings",
        entities=[item()],
<<<<<<< HEAD
        schema=None
        if infer_features
        else [
            Field(
                name="embedding_float",
                dtype=Array(Float32),
                vector_index=True,
                vector_search_metric="L2",
            ),
            Field(name="string_feature", dtype=String),
            Field(name="float_feature", dtype=Float32),
        ],
=======
        schema=(
            None
            if infer_features
            else [
                Field(name="embedding_double", dtype=Array(Float64)),
                Field(name="embedding_float", dtype=Array(Float32)),
            ]
        ),
>>>>>>> 2f4dd623
        source=source,
        ttl=timedelta(hours=2),
    )
    return item_embeddings_feature_view


def create_item_embeddings_batch_feature_view(
    source, infer_features: bool = False
) -> BatchFeatureView:
    item_embeddings_feature_view = BatchFeatureView(
        name="item_embeddings",
        entities=[item()],
        schema=(
            None
            if infer_features
            else [
                Field(name="embedding_double", dtype=Array(Float64)),
                Field(name="embedding_float", dtype=Array(Float32)),
            ]
        ),
        source=source,
        ttl=timedelta(hours=2),
        udf=lambda x: x,
    )
    return item_embeddings_feature_view


def create_driver_hourly_stats_feature_view(source, infer_features: bool = False):
    # TODO(felixwang9817): Figure out why not adding an entity field here
    # breaks type tests.
    d = driver()
    driver_stats_feature_view = FeatureView(
        name="driver_stats",
        entities=[d],
        schema=(
            None
            if infer_features
            else [
                Field(name="conv_rate", dtype=Float32),
                Field(name="acc_rate", dtype=Float32),
                Field(name="avg_daily_trips", dtype=Int32),
                Field(name=d.join_key, dtype=Int64),
            ]
        ),
        source=source,
        ttl=timedelta(hours=2),
        tags=TAGS,
    )
    return driver_stats_feature_view


def create_driver_hourly_stats_batch_feature_view(
    source, infer_features: bool = False
) -> BatchFeatureView:
    driver_stats_feature_view = BatchFeatureView(
        name="driver_stats",
        entities=[driver()],
        schema=(
            None
            if infer_features
            else [
                Field(name="conv_rate", dtype=Float32),
                Field(name="acc_rate", dtype=Float32),
                Field(name="avg_daily_trips", dtype=Int32),
            ]
        ),
        source=source,
        ttl=timedelta(hours=2),
        tags=TAGS,
        udf=lambda x: x,
    )
    return driver_stats_feature_view


def create_customer_daily_profile_feature_view(source, infer_features: bool = False):
    customer_profile_feature_view = FeatureView(
        name="customer_profile",
        entities=[customer()],
        schema=(
            None
            if infer_features
            else [
                Field(name="current_balance", dtype=Float32),
                Field(name="avg_passenger_count", dtype=Float32),
                Field(name="lifetime_trip_count", dtype=Int32),
            ]
        ),
        source=source,
        ttl=timedelta(days=2),
        tags=TAGS,
    )
    return customer_profile_feature_view


def create_global_stats_feature_view(source, infer_features: bool = False):
    global_stats_feature_view = FeatureView(
        name="global_stats",
        entities=[],
        schema=(
            None
            if infer_features
            else [
                Field(name="num_rides", dtype=Int32),
                Field(name="avg_ride_length", dtype=Float32),
            ]
        ),
        source=source,
        ttl=timedelta(days=2),
        tags=TAGS,
    )
    return global_stats_feature_view


def create_order_feature_view(source, infer_features: bool = False):
    return FeatureView(
        name="order",
        entities=[customer(), driver()],
        schema=(
            None
            if infer_features
            else [
                Field(name="order_is_success", dtype=Int32),
                Field(name="driver_id", dtype=Int64),
            ]
        ),
        source=source,
        ttl=timedelta(days=2),
    )


def create_location_stats_feature_view(source, infer_features: bool = False):
    location_stats_feature_view = FeatureView(
        name="location_stats",
        entities=[location()],
        schema=(
            None
            if infer_features
            else [
                Field(name="temperature", dtype=Int32),
                Field(name="location_id", dtype=Int64),
            ]
        ),
        source=source,
        ttl=timedelta(days=2),
    )
    return location_stats_feature_view


def create_field_mapping_feature_view(source):
    return FeatureView(
        name="field_mapping",
        entities=[],
        schema=[Field(name="feature_name", dtype=Int32)],
        source=source,
        ttl=timedelta(days=2),
    )


def create_pushable_feature_view(batch_source: DataSource):
    push_source = PushSource(
        name="location_stats_push_source",
        batch_source=batch_source,
    )
    return StreamFeatureView(
        name="pushable_location_stats",
        entities=[location()],
        schema=[
            Field(name="temperature", dtype=Int32),
            Field(name="location_id", dtype=Int64),
        ],
        ttl=timedelta(days=2),
        source=push_source,
    )


def create_vector_feature_view(source):
    driver_entity = driver()
    vector_tags = {
        "dimensions": 50,
        "index_type": "hnsw",
        "metric_type": "L2",
        "index_params": '{ "M": 32, "efConstruction": 256}',
    }
    vector_feature_view = FeatureView(
        name="driver_profile",
        entities=[driver_entity],
        schema=[
            Field(name=driver_entity.join_key, dtype=Int64),
            Field(name="lifetime_trip_count", dtype=Int64),
            Field(
                name="profile_embedding",
                dtype=Array(base_type=Float32),
                tags=vector_tags,
            ),
        ],
        source=source,
    )

    return vector_feature_view<|MERGE_RESOLUTION|>--- conflicted
+++ resolved
@@ -159,29 +159,20 @@
     item_embeddings_feature_view = FeatureView(
         name="item_embeddings",
         entities=[item()],
-<<<<<<< HEAD
-        schema=None
-        if infer_features
-        else [
-            Field(
-                name="embedding_float",
-                dtype=Array(Float32),
-                vector_index=True,
-                vector_search_metric="L2",
-            ),
-            Field(name="string_feature", dtype=String),
-            Field(name="float_feature", dtype=Float32),
-        ],
-=======
-        schema=(
-            None
-            if infer_features
-            else [
-                Field(name="embedding_double", dtype=Array(Float64)),
-                Field(name="embedding_float", dtype=Array(Float32)),
-            ]
-        ),
->>>>>>> 2f4dd623
+        schema=(
+            None
+            if infer_features
+            else [
+                Field(
+                    name="embedding_float",
+                    dtype=Array(Float32),
+                    vector_index=True,
+                    vector_search_metric="L2",
+                ),
+                Field(name="string_feature", dtype=String),
+                Field(name="float_feature", dtype=Float32),
+            ]
+        ),
         source=source,
         ttl=timedelta(hours=2),
     )
