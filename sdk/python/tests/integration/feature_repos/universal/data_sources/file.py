--- conflicted
+++ resolved
@@ -381,25 +381,21 @@
 
         repo_path = Path(tempfile.mkdtemp())
         with open(repo_path / "feature_store.yaml", "w") as outfile:
-<<<<<<< HEAD
-            yaml.dump(config.dict(by_alias=True), outfile)
-=======
             yaml.dump(config.model_dump(by_alias=True), outfile)
         repo_path = str(repo_path.resolve())
->>>>>>> 5a163643
 
         self.server_port = free_port()
         host = "0.0.0.0"
         cmd = [
             "feast",
-            "-c" + str(repo_path.resolve()),
+            "-c" + repo_path,
             "serve_offline",
             "--host",
             host,
             "--port",
             str(self.server_port),
         ]
-        self.proc = subprocess.Popen(  # type: ignore
+        self.proc = subprocess.Popen(
             cmd, stdout=subprocess.PIPE, stderr=subprocess.DEVNULL
         )
 
