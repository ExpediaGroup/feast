--- conflicted
+++ resolved
@@ -279,12 +279,8 @@
 
 
 def test_field_types():
-<<<<<<< HEAD
     with pytest.raises(ValidationError):
         Field(name="name", dtype=ValueType.INT32)
-=======
-    with pytest.raises(TypeError):
-        Field(name="name", dtype=ValueType.INT32)
 
 
 def test_stream_feature_view_proto_type():
@@ -303,5 +299,4 @@
         source=stream_source,
         aggregations=[],
     )
-    assert sfv.proto_class is StreamFeatureViewProto
->>>>>>> 936ecfda
+    assert sfv.proto_class is StreamFeatureViewProto