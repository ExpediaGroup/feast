--- conflicted
+++ resolved
@@ -1,11 +1,7 @@
 from datetime import timedelta
 
 import pytest
-<<<<<<< HEAD
-from pydantic import ValidationError
-=======
 from typeguard import TypeCheckError
->>>>>>> 690a6212
 
 from feast.batch_feature_view import BatchFeatureView
 from feast.data_format import AvroFormat
@@ -67,122 +63,6 @@
     return x + 3
 
 
-<<<<<<< HEAD
-def test_stream_feature_view_serialization():
-    entity = Entity(name="driver_entity", join_keys=["test_key"])
-    stream_source = KafkaSource(
-        name="kafka",
-        timestamp_field="event_timestamp",
-        kafka_bootstrap_servers="",
-        message_format=AvroFormat(""),
-        topic="topic",
-        batch_source=FileSource(path="some path"),
-    )
-
-    sfv = StreamFeatureView(
-        name="test kafka stream feature view",
-        entities=[entity],
-        ttl=timedelta(days=30),
-        owner="test@example.com",
-        online=True,
-        schema=[Field(name="dummy_field", dtype=Float32)],
-        description="desc",
-        aggregations=[
-            Aggregation(
-                column="dummy_field",
-                function="max",
-                time_window=timedelta(days=1),
-            )
-        ],
-        timestamp_field="event_timestamp",
-        mode="spark",
-        source=stream_source,
-        udf=simple_udf,
-        tags={},
-    )
-
-    sfv_proto = sfv.to_proto()
-
-    new_sfv = StreamFeatureView.from_proto(sfv_proto=sfv_proto)
-    assert new_sfv == sfv
-
-
-def test_stream_feature_view_udfs():
-    entity = Entity(name="driver_entity", join_keys=["test_key"])
-    stream_source = KafkaSource(
-        name="kafka",
-        timestamp_field="event_timestamp",
-        kafka_bootstrap_servers="",
-        message_format=AvroFormat(""),
-        topic="topic",
-        batch_source=FileSource(path="some path"),
-    )
-
-    @stream_feature_view(
-        entities=[entity],
-        ttl=timedelta(days=30),
-        owner="test@example.com",
-        online=True,
-        schema=[Field(name="dummy_field", dtype=Float32)],
-        description="desc",
-        aggregations=[
-            Aggregation(
-                column="dummy_field",
-                function="max",
-                time_window=timedelta(days=1),
-            )
-        ],
-        timestamp_field="event_timestamp",
-        source=stream_source,
-    )
-    def pandas_udf(pandas_df):
-        import pandas as pd
-
-        assert isinstance(pandas_df, pd.DataFrame)
-        df = pandas_df.transform(lambda x: x + 10, axis=1)
-        return df
-
-    import pandas as pd
-
-    df = pd.DataFrame({"A": [1, 2, 3], "B": [10, 20, 30]})
-    sfv = pandas_udf
-    sfv_proto = sfv.to_proto()
-    new_sfv = StreamFeatureView.from_proto(sfv_proto)
-    new_df = new_sfv.udf(df)
-
-    expected_df = pd.DataFrame({"A": [11, 12, 13], "B": [20, 30, 40]})
-
-    assert new_df.equals(expected_df)
-
-
-def test_stream_feature_view_initialization_with_optional_fields_omitted():
-    entity = Entity(name="driver_entity", join_keys=["test_key"])
-    stream_source = KafkaSource(
-        name="kafka",
-        timestamp_field="event_timestamp",
-        kafka_bootstrap_servers="",
-        message_format=AvroFormat(""),
-        topic="topic",
-        batch_source=FileSource(path="some path"),
-    )
-
-    sfv = StreamFeatureView(
-        name="test kafka stream feature view",
-        entities=[entity],
-        schema=[],
-        description="desc",
-        timestamp_field="event_timestamp",
-        source=stream_source,
-        tags={},
-    )
-    sfv_proto = sfv.to_proto()
-
-    new_sfv = StreamFeatureView.from_proto(sfv_proto=sfv_proto)
-    assert new_sfv == sfv
-
-
-=======
->>>>>>> 690a6212
 def test_hash():
     file_source = FileSource(name="my-file-source", path="test.parquet")
     feature_view_1 = FeatureView(
@@ -235,29 +115,5 @@
 
 
 def test_field_types():
-<<<<<<< HEAD
-    with pytest.raises(ValidationError):
-        Field(name="name", dtype=ValueType.INT32)
-
-
-def test_stream_feature_view_proto_type():
-    stream_source = KafkaSource(
-        name="kafka",
-        timestamp_field="event_timestamp",
-        kafka_bootstrap_servers="",
-        message_format=AvroFormat(""),
-        topic="topic",
-        batch_source=FileSource(path="some path"),
-    )
-    sfv = StreamFeatureView(
-        name="test stream featureview proto class",
-        entities=[],
-        ttl=timedelta(days=30),
-        source=stream_source,
-        aggregations=[],
-    )
-    assert sfv.proto_class is StreamFeatureViewProto
-=======
     with pytest.raises(TypeCheckError):
-        Field(name="name", dtype=ValueType.INT32)
->>>>>>> 690a6212
+        Field(name="name", dtype=ValueType.INT32)