from datetime import datetime, timedelta

import pytest
from google.protobuf.timestamp_pb2 import Timestamp
from redis import Redis

from feast import Entity, FeatureView, Field, FileSource, RepoConfig, ValueType
from feast.infra.online_stores.helpers import _mmh3, _redis_key
from feast.infra.online_stores.redis import RedisOnlineStore, RedisOnlineStoreConfig
from feast.protos.feast.core.SortedFeatureView_pb2 import SortOrder
from feast.protos.feast.types.EntityKey_pb2 import EntityKey as EntityKeyProto
from feast.protos.feast.types.Value_pb2 import Value as ValueProto
from feast.sorted_feature_view import SortedFeatureView, SortKey
from feast.types import (
    Float32,
    Int32,
<<<<<<< HEAD
    String,
=======
>>>>>>> 8738bdea
    UnixTimestamp,
)
from tests.unit.infra.online_store.redis_online_store_creator import (
    RedisOnlineStoreCreator,
)


@pytest.fixture
def redis_online_store() -> RedisOnlineStore:
    return RedisOnlineStore()

@pytest.fixture(scope="session")
def redis_online_store_config():
    creator = RedisOnlineStoreCreator("redis_project")
    config = creator.create_online_store()
    yield config
    creator.teardown()

@pytest.fixture(scope="session")
def redis_online_store_config():
    creator = RedisOnlineStoreCreator("redis_project")
    config = creator.create_online_store()
    yield config
    creator.teardown()


@pytest.fixture
def repo_config(redis_online_store_config):
    return RepoConfig(
        provider="local",
        project="test",
        online_store=RedisOnlineStoreConfig(
            connection_string=redis_online_store_config["connection_string"],
        ),
        entity_key_serialization_version=3,
        registry="dummy_registry.db",
    )


@pytest.fixture
def feature_view():
    file_source = FileSource(name="my_file_source", path="test.parquet")
    entity = Entity(name="entity", join_keys=["entity"])
    feature_view = FeatureView(
        name="feature_view_1",
        entities=[entity],
        schema=[
            Field(name="feature_10", dtype=Int32),
            Field(name="feature_11", dtype=Int32),
            Field(name="feature_12", dtype=Int32),
        ],
        source=file_source,
    )
    return feature_view


def test_generate_entity_redis_keys(redis_online_store: RedisOnlineStore, repo_config):
    entity_keys = [
        EntityKeyProto(join_keys=["entity"], entity_values=[ValueProto(int32_val=1)]),
    ]

    actual = redis_online_store._generate_redis_keys_for_entities(
        repo_config, entity_keys
    )
    expected = [
        b"\x01\x00\x00\x00\x02\x00\x00\x00\x06\x00\x00\x00entity\x03\x00\x00\x00\x04\x00\x00\x00\x01\x00\x00\x00test"
    ]
    assert actual == expected


def test_generate_hset_keys_for_features(
    redis_online_store: RedisOnlineStore, feature_view
):
    actual = redis_online_store._generate_hset_keys_for_features(feature_view)
    expected = (
        ["feature_10", "feature_11", "feature_12", "_ts:feature_view_1"],
        [b"&m_9", b"\xc37\x9a\xbf", b"wr\xb5d", "_ts:feature_view_1"],
    )
    assert actual == expected


def test_generate_hset_keys_for_features_with_requested_features(
    redis_online_store: RedisOnlineStore, feature_view
):
    actual = redis_online_store._generate_hset_keys_for_features(
        feature_view=feature_view, requested_features=["my-feature-view:feature1"]
    )
    expected = (
        ["my-feature-view:feature1", "_ts:feature_view_1"],
        [b"Si\x86J", "_ts:feature_view_1"],
    )
    assert actual == expected


def test_convert_redis_values_to_protobuf(
    redis_online_store: RedisOnlineStore, feature_view
):
    requested_features = [
        "feature_view_1:feature_10",
        "feature_view_1:feature_11",
        "_ts:feature_view_1",
    ]
    values = [
        [
            ValueProto(int32_val=1).SerializeToString(),
            ValueProto(int32_val=2).SerializeToString(),
            Timestamp().SerializeToString(),
        ]
    ]

    features = redis_online_store._convert_redis_values_to_protobuf(
        redis_values=values,
        feature_view=feature_view.name,
        requested_features=requested_features,
    )
    assert isinstance(features, list)
    assert len(features) == 1

    timestamp, features = features[0]
    assert features["feature_view_1:feature_10"].int32_val == 1
    assert features["feature_view_1:feature_11"].int32_val == 2


def test_get_features_for_entity(redis_online_store: RedisOnlineStore, feature_view):
    requested_features = [
        "feature_view_1:feature_10",
        "feature_view_1:feature_11",
        "_ts:feature_view_1",
    ]
    values = [
        ValueProto(int32_val=1).SerializeToString(),
        ValueProto(int32_val=2).SerializeToString(),
        Timestamp().SerializeToString(),
    ]

    timestamp, features = redis_online_store._get_features_for_entity(
        values=values,
        feature_view=feature_view.name,
        requested_features=requested_features,
    )
    assert "feature_view_1:feature_10" in features
    assert "feature_view_1:feature_11" in features
    assert features["feature_view_1:feature_10"].int32_val == 1
    assert features["feature_view_1:feature_11"].int32_val == 2

<<<<<<< HEAD

=======
>>>>>>> 8738bdea
def test_redis_online_write_batch_with_timestamp_as_sortkey(
    repo_config: RepoConfig,
    redis_online_store: RedisOnlineStore,
):
    (
        feature_view,
        data,
    ) = _create_sorted_feature_view_with_timestamp_as_sortkey()

    redis_online_store.online_write_batch(
        config=repo_config,
        table=feature_view,
        data=data,
        progress=None,
    )

    connection_string = repo_config.online_store.connection_string
    connection_string_split = connection_string.split(":")
    conn_dict = {}
    conn_dict["host"] = connection_string_split[0]
    conn_dict["port"] = connection_string_split[1]

    r = Redis(**conn_dict)

    pipe = r.pipeline(transaction=True)

    entity_key_driver_1 = EntityKeyProto(
        join_keys=["driver_id"],
        entity_values=[ValueProto(int32_val=1)],
    )

    redis_key_bin_driver_1 = _redis_key(
        repo_config.project,
        entity_key_driver_1,
        entity_key_serialization_version=repo_config.entity_key_serialization_version,
    )

<<<<<<< HEAD
    zset_key_driver_1 = redis_online_store.zset_key_bytes(
        feature_view.name, redis_key_bin_driver_1
    )
=======
    zset_key_driver_1 = f"{repo_config.project}:{feature_view.name}:{feature_view.sort_keys[0].name}:{redis_key_bin_driver_1}"
>>>>>>> 8738bdea

    entity_key_driver_2 = EntityKeyProto(
        join_keys=["driver_id"],
        entity_values=[ValueProto(int32_val=2)],
    )
    redis_key_bin_driver_2 = _redis_key(
        repo_config.project,
        entity_key_driver_2,
        entity_key_serialization_version=repo_config.entity_key_serialization_version,
    )

<<<<<<< HEAD
    zset_key_driver_2 = redis_online_store.zset_key_bytes(
        feature_view.name, redis_key_bin_driver_2
    )
=======
    zset_key_driver_2 = f"{repo_config.project}:{feature_view.name}:{feature_view.sort_keys[0].name}:{redis_key_bin_driver_2}"
>>>>>>> 8738bdea

    driver_1_zset_members = r.zrange(zset_key_driver_1, 0, -1, withscores=True)
    driver_2_zset_members = r.zrange(zset_key_driver_2, 0, -1, withscores=True)

    assert len(driver_1_zset_members) == 5
    assert len(driver_2_zset_members) == 5

    # Get last 3 trips for both drivers from the respective sorted sets
    last_3_trips_driver_1 = r.zrevrangebyscore(
        zset_key_driver_1, "+inf", "-inf", start=0, num=3
    )
    last_3_trips_driver_2 = r.zrevrangebyscore(
        zset_key_driver_2, "+inf", "-inf", start=0, num=3
    )

    # Look up features for last 3 trips for driver 1
    for id in last_3_trips_driver_1:
<<<<<<< HEAD
        hash_key = redis_online_store.hash_key_bytes(redis_key_bin_driver_1, id)
        pipe.hgetall(hash_key)

    # Look up features for last 3 trips for driver 2
    for id in last_3_trips_driver_2:
        hash_key = redis_online_store.hash_key_bytes(redis_key_bin_driver_2, id)
        pipe.hgetall(hash_key)
=======
        pipe.hgetall(id)

    # Look up features for last 3 trips for driver 2
    for id in last_3_trips_driver_2:
        pipe.hgetall(id)
>>>>>>> 8738bdea

    features_list = pipe.execute()

    trip_id_feature_name = _mmh3(f"{feature_view.name}:trip_id")
    trip_id_drivers = []
    for feature_dict in features_list:
        val = ValueProto()
        val.ParseFromString(feature_dict[trip_id_feature_name])
        trip_id_drivers.append(val.int32_val)
    assert trip_id_drivers == [4, 3, 2, 9, 8, 7]


def test_redis_online_write_batch_with_float_as_sortkey(
    repo_config: RepoConfig,
    redis_online_store: RedisOnlineStore,
):
    (
        feature_view,
        data,
    ) = _create_sorted_feature_view_with_float_as_sortkey()

    redis_online_store.online_write_batch(
        config=repo_config,
        table=feature_view,
        data=data,
        progress=None,
    )

    connection_string = repo_config.online_store.connection_string
    connection_string_split = connection_string.split(":")
    conn_dict = {}
    conn_dict["host"] = connection_string_split[0]
    conn_dict["port"] = connection_string_split[1]

    r = Redis(**conn_dict)

    pipe = r.pipeline(transaction=True)

    entity_key_driver_1 = EntityKeyProto(
        join_keys=["driver_id"],
        entity_values=[ValueProto(int32_val=1)],
    )

    redis_key_bin_driver_1 = _redis_key(
        repo_config.project,
        entity_key_driver_1,
        entity_key_serialization_version=repo_config.entity_key_serialization_version,
    )

<<<<<<< HEAD
    zset_key_driver_1 = redis_online_store.zset_key_bytes(
        feature_view.name, redis_key_bin_driver_1
    )
=======
    zset_key_driver_1 = f"{repo_config.project}:{feature_view.name}:{feature_view.sort_keys[0].name}:{redis_key_bin_driver_1}"
>>>>>>> 8738bdea

    entity_key_driver_2 = EntityKeyProto(
        join_keys=["driver_id"],
        entity_values=[ValueProto(int32_val=2)],
    )
    redis_key_bin_driver_2 = _redis_key(
        repo_config.project,
        entity_key_driver_2,
        entity_key_serialization_version=repo_config.entity_key_serialization_version,
    )

<<<<<<< HEAD
    zset_key_driver_2 = redis_online_store.zset_key_bytes(
        feature_view.name, redis_key_bin_driver_2
    )
=======
    zset_key_driver_2 = f"{repo_config.project}:{feature_view.name}:{feature_view.sort_keys[0].name}:{redis_key_bin_driver_2}"
>>>>>>> 8738bdea

    driver_1_zset_members = r.zrange(zset_key_driver_1, 0, -1, withscores=True)
    driver_2_zset_members = r.zrange(zset_key_driver_2, 0, -1, withscores=True)

    assert len(driver_1_zset_members) == 5
    assert len(driver_2_zset_members) == 5

    # Get trips for driver 1 where ratings between 2.5 and 4.5
    # Get trips for driver 2 where ratings between 7.5 and 9.5
    driver_1_trips = r.zrangebyscore(zset_key_driver_1, 2.5, 4.5)
    driver_2_trips = r.zrangebyscore(zset_key_driver_2, 7.5, 9.5)

    # Look up features for trips for driver 1
    for id in driver_1_trips:
<<<<<<< HEAD
        hash_key = redis_online_store.hash_key_bytes(redis_key_bin_driver_1, id)
        pipe.hgetall(hash_key)

    # Look up features for trips for driver 2
    for id in driver_2_trips:
        hash_key = redis_online_store.hash_key_bytes(redis_key_bin_driver_2, id)
        pipe.hgetall(hash_key)
=======
        pipe.hgetall(id)

    # Look up features for trips for driver 2
    for id in driver_2_trips:
        pipe.hgetall(id)
>>>>>>> 8738bdea

    features_list = pipe.execute()

    trip_id_feature_name = _mmh3(f"{feature_view.name}:trip_id")
    trip_id_drivers = []
    for feature_dict in features_list:
        val = ValueProto()
        val.ParseFromString(feature_dict[trip_id_feature_name])
        trip_id_drivers.append(val.int32_val)
    assert trip_id_drivers == [2, 3, 4, 7, 8, 9]


<<<<<<< HEAD
def test_multiple_sort_keys_not_supported(
    repo_config: RepoConfig, redis_online_store: RedisOnlineStore
):
    (
        feature_view,
        data,
    ) = _create_sorted_feature_view_with_multiple_sortkeys()

    with pytest.raises(
        ValueError,
        match=r"Only one sort key is supported for Range query use cases in Redis, but found 2 sort keys in the",
    ):
        redis_online_store.online_write_batch(
            config=repo_config,
            table=feature_view,
            data=data,
            progress=None,
        )


def test_non_numeric_sort_key_not_supported(
    repo_config: RepoConfig, redis_online_store: RedisOnlineStore
):
    (
        feature_view,
        data,
    ) = _create_sorted_feature_view_with_non_numeric_sortkey()

    with pytest.raises(
        TypeError, match=r"Unsupported sort key type STRING. Only numerics or timestamp"
    ):
        redis_online_store.online_write_batch(
            config=repo_config,
            table=feature_view,
            data=data,
            progress=None,
        )


=======
>>>>>>> 8738bdea
def _create_sorted_feature_view_with_timestamp_as_sortkey():
    fv = SortedFeatureView(
        name="driver_stats",
        source=FileSource(
            name="my_file_source",
            path="test.parquet",
            timestamp_field="event_timestamp",
        ),
        entities=[Entity(name="driver_id")],
        ttl=timedelta(seconds=10),
        sort_keys=[
            SortKey(
                name="event_timestamp",
                value_type=ValueType.UNIX_TIMESTAMP,
                default_sort_order=SortOrder.DESC,
            )
        ],
        schema=[
            Field(
                name="driver_id",
                dtype=Int32,
            ),
            Field(name="event_timestamp", dtype=UnixTimestamp),
            Field(
                name="trip_id",
                dtype=Int32,
            ),
            Field(
                name="rating",
                dtype=Float32,
            ),
        ],
    )

    return fv, _make_rows()


<<<<<<< HEAD
def _create_sorted_feature_view_with_multiple_sortkeys(n=10):
    fv = SortedFeatureView(
        name="driver_stats",
        source=FileSource(
            name="my_file_source",
            path="test.parquet",
            timestamp_field="event_timestamp",
        ),
        entities=[Entity(name="driver_id")],
        ttl=timedelta(seconds=10),
        sort_keys=[
            SortKey(
                name="rating",
                value_type=ValueType.FLOAT,
                default_sort_order=SortOrder.DESC,
            ),
            SortKey(
                name="trip_id",
                value_type=ValueType.INT32,
                default_sort_order=SortOrder.DESC,
            ),
        ],
        schema=[
            Field(
                name="driver_id",
                dtype=Int32,
            ),
            Field(name="event_timestamp", dtype=UnixTimestamp),
            Field(
                name="trip_id",
                dtype=Int32,
            ),
            Field(
                name="rating",
                dtype=Float32,
            ),
        ],
    )
    return fv, _make_rows()


def _create_sorted_feature_view_with_non_numeric_sortkey(n=10):
    fv = SortedFeatureView(
        name="driver_stats",
        source=FileSource(
            name="my_file_source",
            path="test.parquet",
            timestamp_field="event_timestamp",
        ),
        entities=[Entity(name="driver_id")],
        ttl=timedelta(seconds=10),
        sort_keys=[
            SortKey(
                name="rating",
                value_type=ValueType.STRING,
                default_sort_order=SortOrder.DESC,
            )
        ],
        schema=[
            Field(
                name="driver_id",
                dtype=Int32,
            ),
            Field(name="event_timestamp", dtype=UnixTimestamp),
            Field(
                name="trip_id",
                dtype=Int32,
            ),
            Field(
                name="rating",
                dtype=String,
            ),
        ],
    )
    return fv, _make_rows()


=======
>>>>>>> 8738bdea
def _create_sorted_feature_view_with_float_as_sortkey(n=10):
    fv = SortedFeatureView(
        name="driver_stats",
        source=FileSource(
            name="my_file_source",
            path="test.parquet",
            timestamp_field="event_timestamp",
        ),
        entities=[Entity(name="driver_id")],
        ttl=timedelta(seconds=10),
        sort_keys=[
            SortKey(
                name="rating",
                value_type=ValueType.FLOAT,
                default_sort_order=SortOrder.DESC,
            )
        ],
        schema=[
            Field(
                name="driver_id",
                dtype=Int32,
            ),
            Field(name="event_timestamp", dtype=UnixTimestamp),
            Field(
                name="trip_id",
                dtype=Int32,
            ),
            Field(
                name="rating",
                dtype=Float32,
            ),
        ],
    )

    return fv, _make_rows()


def _make_rows(n=10):
    """Generate 10 rows split between driver_id 1 (first 5) and 2 (rest),
    with rating = i + 0.5 and an event_timestamp spanning ~15 minutes."""
    return [
        (
            EntityKeyProto(
                join_keys=["driver_id"],
                entity_values=[
                    ValueProto(int32_val=1) if i <= 4 else ValueProto(int32_val=2)
                ],
            ),
            {
                "trip_id": ValueProto(int32_val=i),
                "rating": ValueProto(float_val=i + 0.5),
                "event_timestamp": ValueProto(
                    unix_timestamp_val=int(
                        (
                            (datetime.utcnow() - timedelta(minutes=15))
                            + timedelta(minutes=i)
                        ).timestamp()
                    )
                ),
            },
            datetime.utcnow(),
            None,
        )
        for i in range(n)
    ]<|MERGE_RESOLUTION|>--- conflicted
+++ resolved
@@ -14,10 +14,7 @@
 from feast.types import (
     Float32,
     Int32,
-<<<<<<< HEAD
     String,
-=======
->>>>>>> 8738bdea
     UnixTimestamp,
 )
 from tests.unit.infra.online_store.redis_online_store_creator import (
@@ -163,10 +160,7 @@
     assert features["feature_view_1:feature_10"].int32_val == 1
     assert features["feature_view_1:feature_11"].int32_val == 2
 
-<<<<<<< HEAD
-
-=======
->>>>>>> 8738bdea
+
 def test_redis_online_write_batch_with_timestamp_as_sortkey(
     repo_config: RepoConfig,
     redis_online_store: RedisOnlineStore,
@@ -204,13 +198,9 @@
         entity_key_serialization_version=repo_config.entity_key_serialization_version,
     )
 
-<<<<<<< HEAD
     zset_key_driver_1 = redis_online_store.zset_key_bytes(
         feature_view.name, redis_key_bin_driver_1
     )
-=======
-    zset_key_driver_1 = f"{repo_config.project}:{feature_view.name}:{feature_view.sort_keys[0].name}:{redis_key_bin_driver_1}"
->>>>>>> 8738bdea
 
     entity_key_driver_2 = EntityKeyProto(
         join_keys=["driver_id"],
@@ -222,13 +212,9 @@
         entity_key_serialization_version=repo_config.entity_key_serialization_version,
     )
 
-<<<<<<< HEAD
     zset_key_driver_2 = redis_online_store.zset_key_bytes(
         feature_view.name, redis_key_bin_driver_2
     )
-=======
-    zset_key_driver_2 = f"{repo_config.project}:{feature_view.name}:{feature_view.sort_keys[0].name}:{redis_key_bin_driver_2}"
->>>>>>> 8738bdea
 
     driver_1_zset_members = r.zrange(zset_key_driver_1, 0, -1, withscores=True)
     driver_2_zset_members = r.zrange(zset_key_driver_2, 0, -1, withscores=True)
@@ -246,7 +232,6 @@
 
     # Look up features for last 3 trips for driver 1
     for id in last_3_trips_driver_1:
-<<<<<<< HEAD
         hash_key = redis_online_store.hash_key_bytes(redis_key_bin_driver_1, id)
         pipe.hgetall(hash_key)
 
@@ -254,13 +239,6 @@
     for id in last_3_trips_driver_2:
         hash_key = redis_online_store.hash_key_bytes(redis_key_bin_driver_2, id)
         pipe.hgetall(hash_key)
-=======
-        pipe.hgetall(id)
-
-    # Look up features for last 3 trips for driver 2
-    for id in last_3_trips_driver_2:
-        pipe.hgetall(id)
->>>>>>> 8738bdea
 
     features_list = pipe.execute()
 
@@ -310,13 +288,9 @@
         entity_key_serialization_version=repo_config.entity_key_serialization_version,
     )
 
-<<<<<<< HEAD
     zset_key_driver_1 = redis_online_store.zset_key_bytes(
         feature_view.name, redis_key_bin_driver_1
     )
-=======
-    zset_key_driver_1 = f"{repo_config.project}:{feature_view.name}:{feature_view.sort_keys[0].name}:{redis_key_bin_driver_1}"
->>>>>>> 8738bdea
 
     entity_key_driver_2 = EntityKeyProto(
         join_keys=["driver_id"],
@@ -328,13 +302,9 @@
         entity_key_serialization_version=repo_config.entity_key_serialization_version,
     )
 
-<<<<<<< HEAD
     zset_key_driver_2 = redis_online_store.zset_key_bytes(
         feature_view.name, redis_key_bin_driver_2
     )
-=======
-    zset_key_driver_2 = f"{repo_config.project}:{feature_view.name}:{feature_view.sort_keys[0].name}:{redis_key_bin_driver_2}"
->>>>>>> 8738bdea
 
     driver_1_zset_members = r.zrange(zset_key_driver_1, 0, -1, withscores=True)
     driver_2_zset_members = r.zrange(zset_key_driver_2, 0, -1, withscores=True)
@@ -349,7 +319,6 @@
 
     # Look up features for trips for driver 1
     for id in driver_1_trips:
-<<<<<<< HEAD
         hash_key = redis_online_store.hash_key_bytes(redis_key_bin_driver_1, id)
         pipe.hgetall(hash_key)
 
@@ -357,13 +326,6 @@
     for id in driver_2_trips:
         hash_key = redis_online_store.hash_key_bytes(redis_key_bin_driver_2, id)
         pipe.hgetall(hash_key)
-=======
-        pipe.hgetall(id)
-
-    # Look up features for trips for driver 2
-    for id in driver_2_trips:
-        pipe.hgetall(id)
->>>>>>> 8738bdea
 
     features_list = pipe.execute()
 
@@ -376,7 +338,6 @@
     assert trip_id_drivers == [2, 3, 4, 7, 8, 9]
 
 
-<<<<<<< HEAD
 def test_multiple_sort_keys_not_supported(
     repo_config: RepoConfig, redis_online_store: RedisOnlineStore
 ):
@@ -416,8 +377,6 @@
         )
 
 
-=======
->>>>>>> 8738bdea
 def _create_sorted_feature_view_with_timestamp_as_sortkey():
     fv = SortedFeatureView(
         name="driver_stats",
@@ -455,7 +414,6 @@
     return fv, _make_rows()
 
 
-<<<<<<< HEAD
 def _create_sorted_feature_view_with_multiple_sortkeys(n=10):
     fv = SortedFeatureView(
         name="driver_stats",
@@ -533,8 +491,6 @@
     return fv, _make_rows()
 
 
-=======
->>>>>>> 8738bdea
 def _create_sorted_feature_view_with_float_as_sortkey(n=10):
     fv = SortedFeatureView(
         name="driver_stats",
