--- conflicted
+++ resolved
@@ -27,12 +27,7 @@
 def redis_online_store() -> RedisOnlineStore:
     return RedisOnlineStore()
 
-
-<<<<<<< HEAD
-@pytest.fixture()
-=======
 @pytest.fixture(scope="session")
->>>>>>> 3db296dd
 def redis_online_store_config():
     creator = RedisOnlineStoreCreator("redis_project")
     config = creator.create_online_store()
@@ -455,45 +450,6 @@
 
 
 def _create_sorted_feature_view_with_non_numeric_sortkey(n=10):
-<<<<<<< HEAD
-    fv = SortedFeatureView(
-        name="driver_stats",
-        source=FileSource(
-            name="my_file_source",
-            path="test.parquet",
-            timestamp_field="event_timestamp",
-        ),
-        entities=[Entity(name="driver_id")],
-        ttl=timedelta(seconds=10),
-        sort_keys=[
-            SortKey(
-                name="rating",
-                value_type=ValueType.STRING,
-                default_sort_order=SortOrder.DESC,
-            )
-        ],
-        schema=[
-            Field(
-                name="driver_id",
-                dtype=Int32,
-            ),
-            Field(name="event_timestamp", dtype=UnixTimestamp),
-            Field(
-                name="trip_id",
-                dtype=Int32,
-            ),
-            Field(
-                name="rating",
-                dtype=String,
-            ),
-        ],
-    )
-    return fv, _make_rows()
-
-
-def _create_sorted_feature_view_with_float_as_sortkey(n=10):
-=======
->>>>>>> 3db296dd
     fv = SortedFeatureView(
         name="driver_stats",
         source=FileSource(
