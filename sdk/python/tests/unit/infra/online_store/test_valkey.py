from datetime import datetime, timedelta

import pytest
from valkey import Valkey

from feast import Entity, Field, FileSource, RepoConfig, ValueType
from feast.infra.online_stores.eg_valkey import (
    EGValkeyOnlineStore,
    EGValkeyOnlineStoreConfig,
)
from feast.infra.online_stores.helpers import _mmh3, _redis_key
from feast.protos.feast.core.SortedFeatureView_pb2 import SortOrder
from feast.protos.feast.types.EntityKey_pb2 import EntityKey as EntityKeyProto
from feast.protos.feast.types.Value_pb2 import Value as ValueProto
from feast.sorted_feature_view import SortedFeatureView, SortKey
from feast.types import (
    Float32,
    Int32,
    String,
    UnixTimestamp,
)
from tests.unit.infra.online_store.valkey_online_store_creator import (
    ValkeyOnlineStoreCreator,
)


@pytest.fixture
def valkey_online_store() -> EGValkeyOnlineStore:
    return EGValkeyOnlineStore()


@pytest.fixture(scope="session")
def valkey_online_store_config():
    creator = ValkeyOnlineStoreCreator("valkey_project")
    config = creator.create_online_store()
    yield config
    creator.teardown()


@pytest.fixture
def base_repo_config_kwargs():
    return dict(
        provider="local",
        project="test",
        entity_key_serialization_version=3,
        registry="dummy_registry.db",
    )


@pytest.fixture
<<<<<<< HEAD
def repo_config_without_docker_connection_string(base_repo_config_kwargs) -> RepoConfig:
=======
def repo_config(base_repo_config_kwargs) -> RepoConfig:
>>>>>>> 7d3724b9
    return RepoConfig(
        **base_repo_config_kwargs,
        online_store=EGValkeyOnlineStoreConfig(
            connection_string="valkey://localhost:6379",
        ),
    )


@pytest.fixture
<<<<<<< HEAD
def repo_config(
=======
def repo_config_with_docker_connection_string(
>>>>>>> 7d3724b9
    valkey_online_store_config, base_repo_config_kwargs
) -> RepoConfig:
    return RepoConfig(
        **base_repo_config_kwargs,
        online_store=EGValkeyOnlineStoreConfig(
            connection_string=valkey_online_store_config["connection_string"],
        ),
    )


@pytest.mark.docker
def test_valkey_online_write_batch_with_timestamp_as_sortkey(
    repo_config_with_docker_connection_string: RepoConfig,
    valkey_online_store: EGValkeyOnlineStore,
):
    (
        feature_view,
        data,
    ) = _create_sorted_feature_view_with_timestamp_as_sortkey()

    valkey_online_store.online_write_batch(
        config=repo_config_with_docker_connection_string,
        table=feature_view,
        data=data,
        progress=None,
    )

    connection_string = (
<<<<<<< HEAD
        repo_config.online_store.connection_string
=======
        repo_config_with_docker_connection_string.online_store.connection_string
>>>>>>> 7d3724b9
    )
    connection_string_split = connection_string.split(":")
    conn_dict = {}
    conn_dict["host"] = connection_string_split[0]
    conn_dict["port"] = connection_string_split[1]

    r = Valkey(**conn_dict)

    pipe = r.pipeline(transaction=True)

    entity_key_driver_1 = EntityKeyProto(
        join_keys=["driver_id"],
        entity_values=[ValueProto(int32_val=1)],
    )

    redis_key_bin_driver_1 = _redis_key(
        repo_config_with_docker_connection_string.project,
        entity_key_driver_1,
        entity_key_serialization_version=repo_config_with_docker_connection_string.entity_key_serialization_version,
    )

    zset_key_driver_1 = valkey_online_store.zset_key_bytes(
        feature_view.name, redis_key_bin_driver_1
    )

    entity_key_driver_2 = EntityKeyProto(
        join_keys=["driver_id"],
        entity_values=[ValueProto(int32_val=2)],
    )
    redis_key_bin_driver_2 = _redis_key(
        repo_config_with_docker_connection_string.project,
        entity_key_driver_2,
        entity_key_serialization_version=repo_config_with_docker_connection_string.entity_key_serialization_version,
    )

    zset_key_driver_2 = valkey_online_store.zset_key_bytes(
        feature_view.name, redis_key_bin_driver_2
    )

    driver_1_zset_members = r.zrange(zset_key_driver_1, 0, -1, withscores=True)
    driver_2_zset_members = r.zrange(zset_key_driver_2, 0, -1, withscores=True)

    assert len(driver_1_zset_members) == 5
    assert len(driver_2_zset_members) == 5

    # Get last 3 trips for both drivers from the respective sorted sets
    last_3_trips_driver_1 = r.zrevrangebyscore(
        zset_key_driver_1, "+inf", "-inf", start=0, num=3
    )
    last_3_trips_driver_2 = r.zrevrangebyscore(
        zset_key_driver_2, "+inf", "-inf", start=0, num=3
    )

    # Look up features for last 3 trips for driver 1
    for id in last_3_trips_driver_1:
        hash_key = valkey_online_store.hash_key_bytes(redis_key_bin_driver_1, id)
        pipe.hgetall(hash_key)

    # Look up features for last 3 trips for driver 2
    for id in last_3_trips_driver_2:
        hash_key = valkey_online_store.hash_key_bytes(redis_key_bin_driver_2, id)
        pipe.hgetall(hash_key)

    features_list = pipe.execute()

    trip_id_feature_name = _mmh3(f"{feature_view.name}:trip_id")
    trip_id_drivers = []
    for feature_dict in features_list:
        val = ValueProto()
        val.ParseFromString(feature_dict[trip_id_feature_name])
        trip_id_drivers.append(val.int32_val)
    assert trip_id_drivers == [4, 3, 2, 9, 8, 7]


@pytest.mark.docker
def test_valkey_online_write_batch_with_float_as_sortkey(
    repo_config_with_docker_connection_string: RepoConfig,
    valkey_online_store: EGValkeyOnlineStore,
):
    (
        feature_view,
        data,
    ) = _create_sorted_feature_view_with_float_as_sortkey()

    valkey_online_store.online_write_batch(
        config=repo_config_with_docker_connection_string,
        table=feature_view,
        data=data,
        progress=None,
    )

    connection_string = (
<<<<<<< HEAD
        repo_config.online_store.connection_string
=======
        repo_config_with_docker_connection_string.online_store.connection_string
>>>>>>> 7d3724b9
    )
    connection_string_split = connection_string.split(":")
    conn_dict = {}
    conn_dict["host"] = connection_string_split[0]
    conn_dict["port"] = connection_string_split[1]

    r = Valkey(**conn_dict)

    pipe = r.pipeline(transaction=True)

    entity_key_driver_1 = EntityKeyProto(
        join_keys=["driver_id"],
        entity_values=[ValueProto(int32_val=1)],
    )

    redis_key_bin_driver_1 = _redis_key(
        repo_config_with_docker_connection_string.project,
        entity_key_driver_1,
        entity_key_serialization_version=repo_config_with_docker_connection_string.entity_key_serialization_version,
    )

    zset_key_driver_1 = valkey_online_store.zset_key_bytes(
        feature_view.name, redis_key_bin_driver_1
    )

    entity_key_driver_2 = EntityKeyProto(
        join_keys=["driver_id"],
        entity_values=[ValueProto(int32_val=2)],
    )
    redis_key_bin_driver_2 = _redis_key(
        repo_config_with_docker_connection_string.project,
        entity_key_driver_2,
        entity_key_serialization_version=repo_config_with_docker_connection_string.entity_key_serialization_version,
    )

    zset_key_driver_2 = valkey_online_store.zset_key_bytes(
        feature_view.name, redis_key_bin_driver_2
    )

    driver_1_zset_members = r.zrange(zset_key_driver_1, 0, -1, withscores=True)
    driver_2_zset_members = r.zrange(zset_key_driver_2, 0, -1, withscores=True)

    assert len(driver_1_zset_members) == 5
    assert len(driver_2_zset_members) == 5

    # Get trips for driver 1 where ratings between 2.5 and 4.5
    # Get trips for driver 2 where ratings between 7.5 and 9.5
    driver_1_trips = r.zrangebyscore(zset_key_driver_1, 2.5, 4.5)
    driver_2_trips = r.zrangebyscore(zset_key_driver_2, 7.5, 9.5)

    # Look up features for trips for driver 1
    for id in driver_1_trips:
        hash_key = valkey_online_store.hash_key_bytes(redis_key_bin_driver_1, id)
        pipe.hgetall(hash_key)

    # Look up features for trips for driver 2
    for id in driver_2_trips:
        hash_key = valkey_online_store.hash_key_bytes(redis_key_bin_driver_2, id)
        pipe.hgetall(hash_key)

    features_list = pipe.execute()

    trip_id_feature_name = _mmh3(f"{feature_view.name}:trip_id")
    trip_id_drivers = []
    for feature_dict in features_list:
        val = ValueProto()
        val.ParseFromString(feature_dict[trip_id_feature_name])
        trip_id_drivers.append(val.int32_val)
    assert trip_id_drivers == [2, 3, 4, 7, 8, 9]


def test_multiple_sort_keys_not_supported(
    repo_config_without_docker_connection_string: RepoConfig, valkey_online_store: EGValkeyOnlineStore
):
    (
        feature_view,
        data,
    ) = _create_sorted_feature_view_with_multiple_sortkeys()

    with pytest.raises(
        ValueError,
        match=r"Only one sort key is supported for Range query use cases in Valkey, but found 2 sort keys in the",
    ):
        valkey_online_store.online_write_batch(
            config=repo_config_without_docker_connection_string,
            table=feature_view,
            data=data,
            progress=None,
        )


def test_non_numeric_sort_key_not_supported(
    repo_config_without_docker_connection_string: RepoConfig, valkey_online_store: EGValkeyOnlineStore
):
    (
        feature_view,
        data,
    ) = _create_sorted_feature_view_with_non_numeric_sortkey()

    with pytest.raises(
        TypeError, match=r"Unsupported sort key type STRING. Only numerics or timestamp"
    ):
        valkey_online_store.online_write_batch(
            config=repo_config_without_docker_connection_string,
            table=feature_view,
            data=data,
            progress=None,
        )


def _create_sorted_feature_view_with_timestamp_as_sortkey():
    fv = SortedFeatureView(
        name="driver_stats",
        source=FileSource(
            name="my_file_source",
            path="test.parquet",
            timestamp_field="event_timestamp",
        ),
        entities=[Entity(name="driver_id")],
        ttl=timedelta(seconds=10),
        sort_keys=[
            SortKey(
                name="event_timestamp",
                value_type=ValueType.UNIX_TIMESTAMP,
                default_sort_order=SortOrder.DESC,
            )
        ],
        schema=[
            Field(
                name="driver_id",
                dtype=Int32,
            ),
            Field(name="event_timestamp", dtype=UnixTimestamp),
            Field(
                name="trip_id",
                dtype=Int32,
            ),
            Field(
                name="rating",
                dtype=Float32,
            ),
        ],
    )

    return fv, _make_rows()


def _create_sorted_feature_view_with_multiple_sortkeys(n=10):
    fv = SortedFeatureView(
        name="driver_stats",
        source=FileSource(
            name="my_file_source",
            path="test.parquet",
            timestamp_field="event_timestamp",
        ),
        entities=[Entity(name="driver_id")],
        ttl=timedelta(seconds=10),
        sort_keys=[
            SortKey(
                name="rating",
                value_type=ValueType.FLOAT,
                default_sort_order=SortOrder.DESC,
            ),
            SortKey(
                name="trip_id",
                value_type=ValueType.INT32,
                default_sort_order=SortOrder.DESC,
            ),
        ],
        schema=[
            Field(
                name="driver_id",
                dtype=Int32,
            ),
            Field(name="event_timestamp", dtype=UnixTimestamp),
            Field(
                name="trip_id",
                dtype=Int32,
            ),
            Field(
                name="rating",
                dtype=Float32,
            ),
        ],
    )
    return fv, _make_rows()


def _create_sorted_feature_view_with_non_numeric_sortkey(n=10):
    fv = SortedFeatureView(
        name="driver_stats",
        source=FileSource(
            name="my_file_source",
            path="test.parquet",
            timestamp_field="event_timestamp",
        ),
        entities=[Entity(name="driver_id")],
        ttl=timedelta(seconds=10),
        sort_keys=[
            SortKey(
                name="rating",
                value_type=ValueType.STRING,
                default_sort_order=SortOrder.DESC,
            )
        ],
        schema=[
            Field(
                name="driver_id",
                dtype=Int32,
            ),
            Field(name="event_timestamp", dtype=UnixTimestamp),
            Field(
                name="trip_id",
                dtype=Int32,
            ),
            Field(
                name="rating",
                dtype=String,
            ),
        ],
    )
    return fv, _make_rows()


def _create_sorted_feature_view_with_float_as_sortkey(n=10):
    fv = SortedFeatureView(
        name="driver_stats_float",
        source=FileSource(
            name="my_file_source",
            path="test.parquet",
            timestamp_field="event_timestamp",
        ),
        entities=[Entity(name="driver_id")],
        ttl=timedelta(seconds=10),
        sort_keys=[
            SortKey(
                name="rating",
                value_type=ValueType.FLOAT,
                default_sort_order=SortOrder.DESC,
            )
        ],
        schema=[
            Field(
                name="driver_id",
                dtype=Int32,
            ),
            Field(name="event_timestamp", dtype=UnixTimestamp),
            Field(
                name="trip_id",
                dtype=Int32,
            ),
            Field(
                name="rating",
                dtype=Float32,
            ),
        ],
    )

    return fv, _make_rows()


def _make_rows(n=10):
    """Generate 10 rows split between driver_id 1 (first 5) and 2 (rest),
    with rating = i + 0.5 and an event_timestamp spanning ~15 minutes."""
    return [
        (
            EntityKeyProto(
                join_keys=["driver_id"],
                entity_values=[
                    ValueProto(int32_val=1) if i <= 4 else ValueProto(int32_val=2)
                ],
            ),
            {
                "trip_id": ValueProto(int32_val=i),
                "rating": ValueProto(float_val=i + 0.5),
                "event_timestamp": ValueProto(
                    unix_timestamp_val=int(
                        (
                            (datetime.utcnow() - timedelta(minutes=15))
                            + timedelta(minutes=i)
                        ).timestamp()
                    )
                ),
            },
            datetime.utcnow(),
            None,
        )
        for i in range(n)
    ]<|MERGE_RESOLUTION|>--- conflicted
+++ resolved
@@ -48,11 +48,7 @@
 
 
 @pytest.fixture
-<<<<<<< HEAD
 def repo_config_without_docker_connection_string(base_repo_config_kwargs) -> RepoConfig:
-=======
-def repo_config(base_repo_config_kwargs) -> RepoConfig:
->>>>>>> 7d3724b9
     return RepoConfig(
         **base_repo_config_kwargs,
         online_store=EGValkeyOnlineStoreConfig(
@@ -62,11 +58,7 @@
 
 
 @pytest.fixture
-<<<<<<< HEAD
 def repo_config(
-=======
-def repo_config_with_docker_connection_string(
->>>>>>> 7d3724b9
     valkey_online_store_config, base_repo_config_kwargs
 ) -> RepoConfig:
     return RepoConfig(
@@ -95,11 +87,7 @@
     )
 
     connection_string = (
-<<<<<<< HEAD
         repo_config.online_store.connection_string
-=======
-        repo_config_with_docker_connection_string.online_store.connection_string
->>>>>>> 7d3724b9
     )
     connection_string_split = connection_string.split(":")
     conn_dict = {}
@@ -192,11 +180,7 @@
     )
 
     connection_string = (
-<<<<<<< HEAD
         repo_config.online_store.connection_string
-=======
-        repo_config_with_docker_connection_string.online_store.connection_string
->>>>>>> 7d3724b9
     )
     connection_string_split = connection_string.split(":")
     conn_dict = {}
