import textwrap

import pytest
from datetime import datetime

<<<<<<< HEAD
from feast import FeatureView
from feast.repo_config import RepoConfig
=======
from feast import Entity, FeatureView, Field, ValueType
>>>>>>> d040e407
from feast.infra.offline_stores.file_source import FileSource
from feast.infra.offline_stores.dask import DaskOfflineStoreConfig
from feast.infra.online_stores.contrib.cassandra_online_store.cassandra_online_store import (
    CassandraOnlineStore,
CassandraOnlineStoreConfig,
)
<<<<<<< HEAD
from feast.types import (
    Int32,
    String,
)
from feast.protos.feast.types.Value_pb2 import Value as ValueProto
from feast.field import Field
from feast.entity import Entity
from feast.protos.feast.core.SortedFeatureView_pb2 import SortOrder
from feast.protos.feast.types.EntityKey_pb2 import EntityKey as EntityKeyProto
from feast.sort_key import SortKey
from tests.integration.feature_repos.universal.online_store.cassandra import (
    CassandraOnlineStoreCreator,
)
from feast.sorted_feature_view import SortedFeatureView
from feast.value_type import ValueType


REGISTRY = "s3://test_registry/registry.db"
PROJECT = "test_range_query"
PROVIDER = "aws"
REGION = "us-west-2"
SOURCE = FileSource(path="some path", timestamp_field="event_timestamp",)
=======
from feast.protos.feast.core.SortedFeatureView_pb2 import SortOrder
from feast.sorted_feature_view import SortedFeatureView, SortKey
from feast.types import (
    Array,
    Bool,
    Bytes,
    Float32,
    Float64,
    Int32,
    Int64,
    String,
    UnixTimestamp,
)


@pytest.fixture
def sorted_feature_view(file_source):
    return SortedFeatureView(
        name="test_sorted_feature_view",
        entities=[Entity(name="entity1", join_keys=["entity1_id"])],
        source=FileSource(name="my_file_source", path="test.parquet"),
        schema=[
            Field(name="feature1", dtype=Int64),
            Field(name="feature2", dtype=Array(String)),
            Field(name="sort_key1", dtype=Int64),
            Field(name="sort_key2", dtype=String),
        ],
        sort_keys=[
            SortKey(
                name="sort_key1",
                value_type=ValueType.INT64,
                default_sort_order=SortOrder.Enum.ASC,
            ),
            SortKey(
                name="sort_key2",
                value_type=ValueType.STRING,
                default_sort_order=SortOrder.Enum.DESC,
            ),
        ],
    )


@pytest.fixture
def sorted_feature_view_with_ts(file_source):
    return SortedFeatureView(
        name="test_sorted_feature_view",
        entities=[Entity(name="entity1", join_keys=["entity1_id"])],
        source=FileSource(
            name="my_file_source", path="test.parquet", timestamp_field="sort_key3"
        ),
        schema=[
            Field(name="feature1", dtype=Int64),
            Field(name="feature2", dtype=Array(String)),
            Field(name="sort_key1", dtype=Int64),
            Field(name="sort_key2", dtype=String),
        ],
        sort_keys=[
            SortKey(
                name="sort_key1",
                value_type=ValueType.INT64,
                default_sort_order=SortOrder.Enum.ASC,
            ),
            SortKey(
                name="sort_key2",
                value_type=ValueType.STRING,
                default_sort_order=SortOrder.Enum.DESC,
            ),
            SortKey(
                name="sort_key3",
                value_type=ValueType.UNIX_TIMESTAMP,
                default_sort_order=SortOrder.Enum.DESC,
            ),
        ],
    )
>>>>>>> d040e407


@pytest.fixture
def file_source():
    file_source = FileSource(name="my_file_source", path="test.parquet")
    return file_source


@pytest.fixture(scope="session")
def embedded_cassandra():
    online_store_creator = CassandraOnlineStoreCreator("cassandra")
    online_store_config = online_store_creator.create_online_store()

    yield online_store_config

    # Tearing down the Cassandra instance after all tests in the class
    online_store_creator.teardown()


@pytest.fixture(scope="session")
def cassandra_repo_config(embedded_cassandra):
    return RepoConfig(
        registry=REGISTRY,
        project=PROJECT,
        provider=PROVIDER,
        online_store=CassandraOnlineStoreConfig(
            type=embedded_cassandra["type"],
            hosts=embedded_cassandra["hosts"],
            port=embedded_cassandra["port"],
            keyspace=embedded_cassandra["keyspace"],
            write_concurrency=100,
        ),
        offline_store=DaskOfflineStoreConfig(),
        entity_key_serialization_version=2,
    ), embedded_cassandra["container"]


def test_fq_table_name_v1_within_limit(file_source):
    keyspace = "test_keyspace"
    project = "test_project"
    table = FeatureView(name="test_feature_view", source=file_source)

    expected_table_name = f'"{keyspace}"."{project}_{table.name}"'
    actual_table_name = CassandraOnlineStore._fq_table_name(keyspace, project, table, 1)

    assert expected_table_name == actual_table_name


def test_fq_table_name_v1_exceeds_limit(file_source):
    keyspace = "test_keyspace"
    project = "test_project"
    table = FeatureView(
        name="test_feature_view_with_a_very_long_name_exceeding_limit",
        source=file_source,
    )
    expected_table_name = f'"{keyspace}"."{project}_{table.name}"'
    actual_table_name = CassandraOnlineStore._fq_table_name(keyspace, project, table, 1)

    assert expected_table_name == actual_table_name


def test_fq_table_name_v2_within_limit(file_source):
    keyspace = "test_keyspace"
    project = "test_project"
    table = FeatureView(name="test_feature_view", source=file_source)

    expected_table_name = f'"{keyspace}"."{project}_{table.name}"'
    actual_table_name = CassandraOnlineStore._fq_table_name(keyspace, project, table, 2)

    assert expected_table_name == actual_table_name


def test_fq_table_name_v2_exceeds_limit(file_source):
    keyspace = "test_keyspace"
    project = "test_project"
    table = FeatureView(
        name="test_feature_view_with_a_very_long_name_exceeding_limit",
        source=file_source,
    )
    expected_table_name = (
        f'"{keyspace}"."test__29UZUpJQRijDZsYzl_test__5Ur8Mv5QutEG23Cp2C"'
    )
    actual_table_name = CassandraOnlineStore._fq_table_name(keyspace, project, table, 2)

    assert expected_table_name == actual_table_name


def test_fq_table_name_invalid_version(file_source):
    keyspace = "test_keyspace"
    project = "test_project"
    table = FeatureView(name="test_feature_view", source=file_source)

    with pytest.raises(ValueError) as excinfo:
        CassandraOnlineStore._fq_table_name(keyspace, project, table, 3)
    assert "Unknown table name format version: 3" in str(excinfo.value)


<<<<<<< HEAD
def test_online_write_batch_for_sorted_feature_view(cassandra_repo_config):
    repo_config, container = cassandra_repo_config[0], cassandra_repo_config[1]

    container.exec(f'cqlsh -e "CREATE TABLE feast_keyspace.test_range_query_sortedfeatureview(entity_key TEXT,text TEXT,'
                   f'int int, event_ts TIMESTAMP,created_ts TIMESTAMP,PRIMARY KEY (entity_key));"')

    (
        feature_view,
        data,
    ) = _create_n_test_sample_features(
        n=10,
    )

    CassandraOnlineStore().online_write_batch(config=repo_config,
        table=feature_view,
        data=data,
        progress=None,)
    assert ("10" in container.exec(f'cqlsh -e "select COUNT(*) from feast_keyspace.test_range_query_sortedfeatureview;"').output.decode("utf-8"))


def _create_n_test_sample_features(n=10):
    fv = SortedFeatureView(
        name="sortedfeatureview",
        source=SOURCE,
        entities=[Entity(name="id")],
        sort_keys=[SortKey(name="event_timestamp", value_type=ValueType.UNIX_TIMESTAMP, default_sort_order=SortOrder.DESC,)],
        schema=[
            Field(
                name="id",
                dtype=String,
            ),
            Field(
                name="text",
                dtype=String,
            ),
            Field(
                name="int",
                dtype=Int32,
            ),
        ],
    )
    return fv, [
        (
            EntityKeyProto(
                join_keys=["id"],
                entity_values=[ValueProto(string_val=str(i))],
            ),
            {
                "text": ValueProto(string_val="text"),
                "int": ValueProto(int32_val=n),
            },
            datetime.utcnow(),
            None,
        )
        for i in range(n)
    ]
=======
def test_build_sorted_table_cql(sorted_feature_view):
    project = "test_project"
    fqtable = "test_keyspace.test_project_test_sorted_feature_view"

    expected_cql = textwrap.dedent("""\
        CREATE TABLE IF NOT EXISTS test_keyspace.test_project_test_sorted_feature_view (
            entity_key TEXT,
            feature1 BIGINT,feature2 LIST<TEXT>,sort_key1 BIGINT,sort_key2 TEXT,
            event_ts TIMESTAMP,
            created_ts TIMESTAMP,
            PRIMARY KEY ((entity_key), sort_key1, sort_key2)
        ) WITH CLUSTERING ORDER BY (sort_key1 ASC, sort_key2 DESC)
        AND COMMENT='project=test_project, feature_view=test_sorted_feature_view';
    """).strip()

    cassandra_online_store = CassandraOnlineStore()
    actual_cql = cassandra_online_store._build_sorted_table_cql(
        project, sorted_feature_view, fqtable
    )

    assert actual_cql == expected_cql


def test_build_sorted_table_cql_with_timestamp_sort_key(sorted_feature_view_with_ts):
    project = "test_project"
    fqtable = "test_keyspace.test_project_test_sorted_feature_view"

    expected_cql = textwrap.dedent("""\
        CREATE TABLE IF NOT EXISTS test_keyspace.test_project_test_sorted_feature_view (
            entity_key TEXT,
            feature1 BIGINT,feature2 LIST<TEXT>,sort_key1 BIGINT,sort_key2 TEXT,
            event_ts TIMESTAMP,
            created_ts TIMESTAMP,
            PRIMARY KEY ((entity_key), sort_key1, sort_key2, event_ts)
        ) WITH CLUSTERING ORDER BY (sort_key1 ASC, sort_key2 DESC, event_ts DESC)
        AND COMMENT='project=test_project, feature_view=test_sorted_feature_view';
    """).strip()

    cassandra_online_store = CassandraOnlineStore()
    actual_cql = cassandra_online_store._build_sorted_table_cql(
        project, sorted_feature_view_with_ts, fqtable
    )

    assert actual_cql == expected_cql


def test_sorted_view_with_empty_schema_raises_error(file_source):
    with pytest.raises(ValueError) as excinfo:
        SortedFeatureView(
            name="empty_schema_view",
            entities=[Entity(name="entity1", join_keys=["entity1_id"])],
            source=file_source,
            schema=[],
            sort_keys=[
                SortKey(
                    name="nonexistent",
                    value_type=ValueType.INT64,
                    default_sort_order=SortOrder.Enum.ASC,
                )
            ],
        )
    assert "does not match any feature name" in str(excinfo.value)


def test_get_cql_type():
    store = CassandraOnlineStore()
    assert store._get_cql_type(Bytes) == "BLOB"
    assert store._get_cql_type(String) == "TEXT"
    assert store._get_cql_type(Int32) == "INT"
    assert store._get_cql_type(Int64) == "BIGINT"
    assert store._get_cql_type(Float32) == "FLOAT"
    assert store._get_cql_type(Float64) == "DOUBLE"
    assert store._get_cql_type(Bool) == "BOOLEAN"
    assert store._get_cql_type(UnixTimestamp) == "TIMESTAMP"
    assert store._get_cql_type(Array(Bytes)) == "LIST<BLOB>"
    assert store._get_cql_type(Array(String)) == "LIST<TEXT>"
    assert store._get_cql_type(Array(Int32)) == "LIST<INT>"
    assert store._get_cql_type(Array(Int64)) == "LIST<BIGINT>"
    assert store._get_cql_type(Array(Float32)) == "LIST<FLOAT>"
    assert store._get_cql_type(Array(Float64)) == "LIST<DOUBLE>"
    assert store._get_cql_type(Array(Bool)) == "LIST<BOOLEAN>"
>>>>>>> d040e407
<|MERGE_RESOLUTION|>--- conflicted
+++ resolved
@@ -3,42 +3,26 @@
 import pytest
 from datetime import datetime
 
-<<<<<<< HEAD
-from feast import FeatureView
+from feast import Entity, FeatureView, Field, ValueType
 from feast.repo_config import RepoConfig
-=======
-from feast import Entity, FeatureView, Field, ValueType
->>>>>>> d040e407
 from feast.infra.offline_stores.file_source import FileSource
 from feast.infra.offline_stores.dask import DaskOfflineStoreConfig
 from feast.infra.online_stores.contrib.cassandra_online_store.cassandra_online_store import (
     CassandraOnlineStore,
 CassandraOnlineStoreConfig,
 )
-<<<<<<< HEAD
 from feast.types import (
     Int32,
     String,
 )
+from feast.entity import Entity
+from feast.field import Field
 from feast.protos.feast.types.Value_pb2 import Value as ValueProto
-from feast.field import Field
-from feast.entity import Entity
-from feast.protos.feast.core.SortedFeatureView_pb2 import SortOrder
 from feast.protos.feast.types.EntityKey_pb2 import EntityKey as EntityKeyProto
-from feast.sort_key import SortKey
 from tests.integration.feature_repos.universal.online_store.cassandra import (
     CassandraOnlineStoreCreator,
 )
-from feast.sorted_feature_view import SortedFeatureView
 from feast.value_type import ValueType
-
-
-REGISTRY = "s3://test_registry/registry.db"
-PROJECT = "test_range_query"
-PROVIDER = "aws"
-REGION = "us-west-2"
-SOURCE = FileSource(path="some path", timestamp_field="event_timestamp",)
-=======
 from feast.protos.feast.core.SortedFeatureView_pb2 import SortOrder
 from feast.sorted_feature_view import SortedFeatureView, SortKey
 from feast.types import (
@@ -54,6 +38,13 @@
 )
 
 
+REGISTRY = "s3://test_registry/registry.db"
+PROJECT = "test_range_query"
+PROVIDER = "aws"
+REGION = "us-west-2"
+SOURCE = FileSource(path="some path", timestamp_field="event_timestamp",)
+
+
 @pytest.fixture
 def sorted_feature_view(file_source):
     return SortedFeatureView(
@@ -113,7 +104,6 @@
             ),
         ],
     )
->>>>>>> d040e407
 
 
 @pytest.fixture
@@ -211,7 +201,6 @@
     assert "Unknown table name format version: 3" in str(excinfo.value)
 
 
-<<<<<<< HEAD
 def test_online_write_batch_for_sorted_feature_view(cassandra_repo_config):
     repo_config, container = cassandra_repo_config[0], cassandra_repo_config[1]
 
@@ -268,7 +257,8 @@
         )
         for i in range(n)
     ]
-=======
+
+
 def test_build_sorted_table_cql(sorted_feature_view):
     project = "test_project"
     fqtable = "test_keyspace.test_project_test_sorted_feature_view"
@@ -350,4 +340,3 @@
     assert store._get_cql_type(Array(Float32)) == "LIST<FLOAT>"
     assert store._get_cql_type(Array(Float64)) == "LIST<DOUBLE>"
     assert store._get_cql_type(Array(Bool)) == "LIST<BOOLEAN>"
->>>>>>> d040e407
