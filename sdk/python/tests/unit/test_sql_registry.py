--- conflicted
+++ resolved
@@ -91,13 +91,8 @@
 
     container.start()
 
-<<<<<<< HEAD
-    # The log string uses '8.1.*' since the version might be changed as new Docker images are pushed.
-    log_string_to_wait_for = "/usr/sbin/mysqld: ready for connections. Version: '8.1.*'  socket: '/var/run/mysqld/mysqld.sock'  port: 3306"
-=======
     # The log string uses '8.0.*' since the version might be changed as new Docker images are pushed.
     log_string_to_wait_for = "/usr/sbin/mysqld: ready for connections. Version: '(\d+(\.\d+){1,2})'  socket: '/var/run/mysqld/mysqld.sock'  port: 3306"  # noqa: W605
->>>>>>> 58aff346
     waited = wait_for_logs(
         container=container,
         predicate=log_string_to_wait_for,
