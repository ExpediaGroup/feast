--- conflicted
+++ resolved
@@ -294,7 +294,6 @@
                             **dim,
                         }
 
-<<<<<<< HEAD
                         # temporary Go works only with redis
                         if config.get("go_feature_serving") and (
                             not isinstance(online_store, dict)
@@ -302,19 +301,6 @@
                         ):
                             continue
 
-                        # aws lambda works only with dynamo
-                        if (
-                            config.get("python_feature_server")
-                            and config.get("provider") == "aws"
-                            and (
-                                not isinstance(online_store, dict)
-                                or online_store["type"] != "dynamodb"
-                            )
-                        ):
-                            continue
-
-=======
->>>>>>> 21deec84
                         c = IntegrationTestRepoConfig(**config)
 
                         if c not in _config_cache:
